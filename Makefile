--- conflicted
+++ resolved
@@ -1,13 +1,8 @@
 PROJECT = rabbit
 VERSION ?= $(call get_app_version,src/$(PROJECT).app.src)
 
-<<<<<<< HEAD
 DEPS = ranch lager rabbit_common rabbitmq_cli
-TEST_DEPS = rabbitmq_ct_helpers amqp_client meck proper
-=======
-DEPS = ranch rabbit_common
 TEST_DEPS = rabbitmq_ct_helpers rabbitmq_ct_client_helpers amqp_client meck proper
->>>>>>> beb8e52c
 
 dep_rabbitmq_cli = git_rmq rabbitmq-cli $(current_rmq_ref) $(base_rmq_ref) rabbitmq-cli-integration
 
