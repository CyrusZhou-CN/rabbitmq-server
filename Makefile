--- conflicted
+++ resolved
@@ -69,12 +69,6 @@
 endif
 endif
 
-<<<<<<< HEAD
-# FIXME: Remove rabbitmq_test as TEST_DEPS from here for now.
-TEST_DEPS := amqp_client meck proper $(filter-out rabbitmq_test,$(TEST_DEPS))
-
-=======
->>>>>>> 1e3c0b48
 include erlang.mk
 
 # --------------------------------------------------------------------
