--- conflicted
+++ resolved
@@ -99,29 +99,13 @@
 %% a RabbitMQ server, assuming that the server is running in the same process
 %% space.
 start(Type, AmqpParams) ->
-<<<<<<< HEAD
+    amqp_client:start(),
     {ok, _Sup, Connection} =
         amqp_connection_sup:start_link(
             Type, case Type of direct  -> amqp_direct_connection;
                                network -> amqp_network_connection
                   end, AmqpParams),
     amqp_gen_connection:connect(Connection).
-=======
-    amqp_client:start(),
-    {ok, _Sup, Connection} =
-        amqp_sup:start_connection_sup(Type, AmqpParams),
-    Module = case Type of direct  -> amqp_direct_connection;
-                          network -> amqp_network_connection
-             end,
-    try Module:connect(Connection) of
-        ok -> {ok, Connection}
-    catch
-        exit:{Reason = {protocol_version_mismatch, _, _}, _} ->
-            {error, Reason};
-        exit:Reason ->
-            {error, {auth_failure_likely, Reason}}
-    end.
->>>>>>> 15ccb9cf
 
 %%---------------------------------------------------------------------------
 %% Commands
@@ -182,23 +166,6 @@
 %%      Result = term()
 %% @doc Returns information about the connection, as specified by the Items
 %% list. Item may be any atom returned by info_keys/1:
-<<<<<<< HEAD
-%%      server_properties - returns the server_properties fiels sent by the
-%%          server while establishing the connection
-%%      is_closing - returns true if the connection is in the process of closing
-%%          and false otherwise
-%%      amqp_params - returns the #amqp_params{} structure used to start the
-%%          connection
-%%      num_channels - returns the number of channels currently open under the
-%%          connection (excluding channel 0)
-%%      channel_max - returns the channel_max value negotiated with the server
-%%      heartbeat - returns the heartbeat value negotiated with the server
-%%          (only for the network connection)
-%%      sock - returns the socket for the network connection (for use with
-%%             e.g. inet:sockname/1)
-%%          (only for the network connection)
-%%      any other value - throws an exception
-=======
 %%<ul>
 %%<li>type - returns the type of the connection (network or direct)</li>
 %%<li>server_properties - returns the server_properties fields sent by the
@@ -209,15 +176,14 @@
 %%    connection</li>
 %%<li>num_channels - returns the number of channels currently open under the
 %%    connection (excluding channel 0)</li>
-%%<li>channel_max - returns the channel_max value negotiated with the server
-%%    (only for the network connection)</li>
+%%<li>channel_max - returns the channel_max value negotiated with the
+      server</li>
 %%<li>heartbeat - returns the heartbeat value negotiated with the server
 %%    (only for the network connection)</li>
 %%<li>sock - returns the socket for the network connection (for use with
 %%    e.g. inet:sockname/1) (only for the network connection)</li>
 %%<li>any other value - throws an exception</li>
 %%</ul>
->>>>>>> 15ccb9cf
 info(ConnectionPid, Items) ->
     amqp_gen_connection:info(ConnectionPid, Items).
 
