%% The contents of this file are subject to the Mozilla Public License
%% Version 1.1 (the "License"); you may not use this file except in
%% compliance with the License. You may obtain a copy of the License at
%% http://www.mozilla.org/MPL/
%%
%% Software distributed under the License is distributed on an "AS IS"
%% basis, WITHOUT WARRANTY OF ANY KIND, either express or implied. See the
%% License for the specific language governing rights and limitations
%% under the License.
%%
%% The Original Code is RabbitMQ.
%%
%% The Initial Developer of the Original Code is VMware, Inc.
%% Copyright (c) 2007-2011 VMware, Inc.  All rights reserved.
%%

-module(test_util).

-include_lib("eunit/include/eunit.hrl").
-include("amqp_client.hrl").

-compile([export_all]).

-define(TEST_REPEATS, 100).

-record(publish, {q, x, routing_key, bind_key, payload,
                  mandatory = false, immediate = false}).

%% The latch constant defines how many processes are spawned in order
%% to run certain functionality in parallel. It follows the standard
%% countdown latch pattern.
-define(Latch, 100).

%% The wait constant defines how long a consumer waits before it
%% unsubscribes
-define(Wait, 200).

%%%%
%%
%% This is an example of how the client interaction should work
%%
%%   {ok, Connection} = amqp_connection:start(network),
%%   {ok, Channel} = amqp_connection:open_channel(Connection),
%%   %%...do something useful
%%   amqp_channel:close(Channel),
%%   amqp_connection:close(Connection).
%%

lifecycle_test() ->
    Connection = new_connection(),
    X = <<"x">>,
    {ok, Channel} = amqp_connection:open_channel(Connection),
    amqp_channel:call(Channel,
                      #'exchange.declare'{exchange = X,
                                          type = <<"topic">>}),
    Parent = self(),
    [spawn(fun () -> queue_exchange_binding(Channel, X, Parent, Tag) end)
     || Tag <- lists:seq(1, ?Latch)],
    latch_loop(),
    amqp_channel:call(Channel, #'exchange.delete'{exchange = X}),
    teardown(Connection, Channel),
    ok.

queue_exchange_binding(Channel, X, Parent, Tag) ->
    receive
        nothing -> ok
    after (?Latch - Tag rem 7) * 10 ->
        ok
    end,
    Q = <<"a.b.c", Tag:32>>,
    Binding = <<"a.b.c.*">>,
    #'queue.declare_ok'{queue = Q1}
        = amqp_channel:call(Channel, #'queue.declare'{queue = Q}),
    ?assertMatch(Q, Q1),
    Route = #'queue.bind'{queue = Q,
                          exchange = X,
                          routing_key = Binding},
    amqp_channel:call(Channel, Route),
    amqp_channel:call(Channel, #'queue.delete'{queue = Q}),
    Parent ! finished.

nowait_exchange_declare_test() ->
    Connection = new_connection(),
    X = <<"x">>,
    {ok, Channel} = amqp_connection:open_channel(Connection),
    ?assertEqual(
      ok,
      amqp_channel:call(Channel, #'exchange.declare'{exchange = X,
                                                     type = <<"topic">>,
                                                     nowait = true})),
    teardown(Connection, Channel).

channel_lifecycle_test() ->
    Connection = new_connection(),
    {ok, Channel} = amqp_connection:open_channel(Connection),
    amqp_channel:close(Channel),
    {ok, Channel2} = amqp_connection:open_channel(Connection),
    teardown(Connection, Channel2),
    ok.

abstract_method_serialization_test(BeforeFun, MultiOpFun, AfterFun) ->
    Connection = new_connection(),
    {ok, Channel} = amqp_connection:open_channel(Connection),
    X = uuid(),
    Payload = list_to_binary(["x" || _ <- lists:seq(1, 1000)]),
    OpsPerProcess = 20,
    #'exchange.declare_ok'{} =
        amqp_channel:call(Channel, #'exchange.declare'{exchange = X,
                                                       type = <<"topic">>}),
    BeforeRet = BeforeFun(Channel, X),
    Parent = self(),
    [spawn(fun () -> Ret = [MultiOpFun(Channel, X, Payload, BeforeRet)
                            || _ <- lists:seq(1, OpsPerProcess)],
                   Parent ! {finished, Ret}
           end) || _ <- lists:seq(1, ?Latch)],
    MultiOpRet = latch_loop(),
    AfterFun(Channel, X, Payload, BeforeRet, MultiOpRet),
    teardown(Connection, Channel).

%% This is designed to exercize the internal queuing mechanism
%% to ensure that sync methods are properly serialized
sync_method_serialization_test() ->
    abstract_method_serialization_test(
        fun (_, _) -> ok end,
        fun (Channel, _, _, _) ->
                Q = uuid(),
                #'queue.declare_ok'{queue = Q1} =
                    amqp_channel:call(Channel, #'queue.declare'{queue = Q}),
                ?assertMatch(Q, Q1)
        end,
        fun (_, _, _, _, _) -> ok end).

%% This is designed to exercize the internal queuing mechanism
%% to ensure that sending async methods and then a sync method is serialized
%% properly
async_sync_method_serialization_test() ->
    abstract_method_serialization_test(
        fun (Channel, _X) ->
                #'queue.declare_ok'{queue = Q} =
                    amqp_channel:call(Channel, #'queue.declare'{}),
                Q
        end,
        fun (Channel, X, Payload, _) ->
                %% The async methods
                ok = amqp_channel:call(Channel,
                                       #'basic.publish'{exchange = X,
                                                        routing_key = <<"a">>},
                                       #amqp_msg{payload = Payload})
        end,
        fun (Channel, X, _, Q, _) ->
                %% The sync method
                #'queue.bind_ok'{} =
                    amqp_channel:call(Channel,
                                      #'queue.bind'{exchange = X,
                                                    queue = Q,
                                                    routing_key = <<"a">>}),
                %% No message should have been routed
                #'queue.declare_ok'{message_count = 0} =
                    amqp_channel:call(Channel,
                                      #'queue.declare'{queue = Q,
                                                       passive = true})
        end).

%% This is designed to exercize the internal queuing mechanism
%% to ensure that sending sync methods and then an async method is serialized
%% properly
sync_async_method_serialization_test() ->
    abstract_method_serialization_test(
        fun (_, _) -> ok end,
        fun (Channel, X, _Payload, _) ->
                Q = uuid(),
                %% The sync methods (called with cast to resume immediately;
                %% the order should still be preserved)
                amqp_channel:cast(Channel, #'queue.declare'{queue = Q}),
                amqp_channel:cast(Channel, #'queue.bind'{exchange = X,
                                                         queue = Q,
                                                         routing_key= <<"a">>}),
                Q
        end,
        fun (Channel, X, Payload, _, MultiOpRet) ->
                ok = amqp_channel:call(Channel,
                                       #'basic.publish'{exchange = X,
                                                        routing_key = <<"a">>},
                                       #amqp_msg{payload = Payload}),
                %% All queues must have gotten this message
                lists:foreach(
                    fun (Q) ->
                            #'queue.declare_ok'{message_count = 1} =
                                amqp_channel:call(
                                    Channel,
                                    #'queue.declare'{queue = Q, passive = true})
                    end, lists:flatten(MultiOpRet))
        end).

queue_unbind_test() ->
    Connection = new_connection(),
    X = <<"eggs">>, Q = <<"foobar">>, Key = <<"quay">>,
    Payload = <<"foobar">>,
    {ok, Channel} = amqp_connection:open_channel(Connection),
    amqp_channel:call(Channel, #'exchange.declare'{exchange = X}),
    amqp_channel:call(Channel, #'queue.declare'{queue = Q}),
    Bind = #'queue.bind'{queue = Q,
                         exchange = X,
                         routing_key = Key},
    amqp_channel:call(Channel, Bind),
    Publish = #'basic.publish'{exchange = X, routing_key = Key},
    amqp_channel:call(Channel, Publish, Msg = #amqp_msg{payload = Payload}),
    get_and_assert_equals(Channel, Q, Payload),
    Unbind = #'queue.unbind'{queue = Q,
                             exchange = X,
                             routing_key = Key},
    amqp_channel:call(Channel, Unbind),
    amqp_channel:call(Channel, Publish, Msg),
    get_and_assert_empty(Channel, Q),
    teardown(Connection, Channel).

get_and_assert_empty(Channel, Q) ->
    #'basic.get_empty'{}
        = amqp_channel:call(Channel, #'basic.get'{queue = Q, no_ack = true}).

get_and_assert_equals(Channel, Q, Payload) ->
    get_and_assert_equals(Channel, Q, Payload, true).

get_and_assert_equals(Channel, Q, Payload, NoAck) ->
    {GetOk = #'basic.get_ok'{}, Content}
        = amqp_channel:call(Channel, #'basic.get'{queue = Q, no_ack = NoAck}),
    #amqp_msg{payload = Payload2} = Content,
    ?assertMatch(Payload, Payload2),
    GetOk.

basic_get_test() ->
    Connection = new_connection(),
    {ok, Channel} = amqp_connection:open_channel(Connection),
    {ok, Q} = setup_publish(Channel),
    get_and_assert_equals(Channel, Q, <<"foobar">>),
    get_and_assert_empty(Channel, Q),
    teardown(Connection, Channel).

basic_return_test() ->
    Connection = new_connection(),
    X = uuid(),
    Q = uuid(),
    Key = uuid(),
    Payload = <<"qwerty">>,
    {ok, Channel} = amqp_connection:open_channel(Connection),
    amqp_channel:register_return_handler(Channel, self()),
    amqp_channel:call(Channel, #'exchange.declare'{exchange = X}),
    amqp_channel:call(Channel, #'queue.declare'{queue = Q}),
    Publish = #'basic.publish'{exchange = X, routing_key = Key,
                               mandatory = true},
    amqp_channel:call(Channel, Publish, #amqp_msg{payload = Payload}),
    receive
        {BasicReturn = #'basic.return'{}, Content} ->
            #'basic.return'{reply_code = ReplyCode,
                            exchange = X} = BasicReturn,
            ?assertMatch(?NO_ROUTE, ReplyCode),
            #amqp_msg{payload = Payload2} = Content,
            ?assertMatch(Payload, Payload2);
        WhatsThis ->
            exit({bad_message, WhatsThis})
    after 2000 ->
        exit(no_return_received)
    end,
    teardown(Connection, Channel).

channel_repeat_open_close_test() ->
    Connection = new_connection(),
    lists:foreach(
        fun(_) ->
            {ok, Ch} = amqp_connection:open_channel(Connection),
            ok = amqp_channel:close(Ch)
        end, lists:seq(1, 50)),
    amqp_connection:close(Connection),
    wait_for_death(Connection).

channel_multi_open_close_test() ->
    Connection = new_connection(),
    [spawn_link(
        fun() ->
            try amqp_connection:open_channel(Connection) of
                {ok, Ch}           -> try amqp_channel:close(Ch) of
                                          ok                 -> ok;
                                          closing            -> ok
                                      catch
                                          exit:{noproc, _} -> ok;
                                          exit:{normal, _} -> ok
                                      end;
                closing            -> ok
            catch
                exit:{noproc, _} -> ok;
                exit:{normal, _} -> ok
            end
        end) || _ <- lists:seq(1, 50)],
    erlang:yield(),
    amqp_connection:close(Connection),
    wait_for_death(Connection).

basic_ack_test() ->
    Connection = new_connection(),
    {ok, Channel} = amqp_connection:open_channel(Connection),
    {ok, Q} = setup_publish(Channel),
    {#'basic.get_ok'{delivery_tag = Tag}, _}
        = amqp_channel:call(Channel, #'basic.get'{queue = Q, no_ack = false}),
    amqp_channel:cast(Channel, #'basic.ack'{delivery_tag = Tag}),
    teardown(Connection, Channel).

basic_ack_call_test() ->
    Connection = new_connection(),
    {ok, Channel} = amqp_connection:open_channel(Connection),
    {ok, Q} = setup_publish(Channel),
    {#'basic.get_ok'{delivery_tag = Tag}, _}
        = amqp_channel:call(Channel, #'basic.get'{queue = Q, no_ack = false}),
    amqp_channel:call(Channel, #'basic.ack'{delivery_tag = Tag}),
    teardown(Connection, Channel).

basic_consume_test() ->
    Connection = new_connection(),
    {ok, Channel} = amqp_connection:open_channel(Connection),
    X = uuid(),
    amqp_channel:call(Channel, #'exchange.declare'{exchange = X}),
    RoutingKey = uuid(),
    Parent = self(),
    [spawn_link(fun () ->
                        consume_loop(Channel, X, RoutingKey, Parent, <<Tag:32>>)
                end) || Tag <- lists:seq(1, ?Latch)],
    timer:sleep(?Latch * 20),
    Publish = #'basic.publish'{exchange = X, routing_key = RoutingKey},
    amqp_channel:call(Channel, Publish, #amqp_msg{payload = <<"foobar">>}),
    latch_loop(),
    teardown(Connection, Channel).

consume_loop(Channel, X, RoutingKey, Parent, Tag) ->
    #'queue.declare_ok'{queue = Q} =
        amqp_channel:call(Channel, #'queue.declare'{}),
    #'queue.bind_ok'{} =
        amqp_channel:call(Channel, #'queue.bind'{queue = Q,
                                                 exchange = X,
                                                 routing_key = RoutingKey}),
    #'basic.consume_ok'{} =
        amqp_channel:call(Channel,
                          #'basic.consume'{queue = Q, consumer_tag = Tag}),
    receive #'basic.consume_ok'{consumer_tag = Tag} -> ok end,
    receive {#'basic.deliver'{}, _} -> ok end,
    #'basic.cancel_ok'{} =
        amqp_channel:call(Channel, #'basic.cancel'{consumer_tag = Tag}),
    receive #'basic.cancel_ok'{consumer_tag = Tag} -> ok end,
    Parent ! finished.

consume_notification_test() ->
    Connection = new_connection(),
    {ok, Channel} = amqp_connection:open_channel(Connection),
    Q = uuid(),
    #'queue.declare_ok'{} =
        amqp_channel:call(Channel, #'queue.declare'{queue = Q}),
    #'basic.consume_ok'{consumer_tag = CTag} = ConsumeOk =
        amqp_channel:call(Channel, #'basic.consume'{queue = Q}),
    receive ConsumeOk -> ok end,
    #'queue.delete_ok'{} =
        amqp_channel:call(Channel, #'queue.delete'{queue = Q}),
    receive #'basic.cancel'{consumer_tag = CTag} -> ok end,
    amqp_channel:close(Channel),
    ok.

basic_recover_test() ->
    Connection = new_connection(),
    {ok, Channel} = amqp_connection:open_channel(
                        Connection, {amqp_direct_consumer, [self()]}),
    #'queue.declare_ok'{queue = Q} =
        amqp_channel:call(Channel, #'queue.declare'{}),
    #'basic.consume_ok'{consumer_tag = Tag} =
        amqp_channel:call(Channel, #'basic.consume'{queue = Q}),
    receive #'basic.consume_ok'{consumer_tag = Tag} -> ok end,
    Publish = #'basic.publish'{exchange = <<>>, routing_key = Q},
    amqp_channel:call(Channel, Publish, #amqp_msg{payload = <<"foobar">>}),
    receive
        {#'basic.deliver'{consumer_tag = Tag}, _} ->
            %% no_ack set to false, but don't send ack
            ok
    end,
    BasicRecover = #'basic.recover'{requeue = true},
    amqp_channel:cast(Channel, BasicRecover),
    receive
        {#'basic.deliver'{consumer_tag = Tag,
                          delivery_tag = DeliveryTag2}, _} ->
            amqp_channel:cast(Channel,
                              #'basic.ack'{delivery_tag = DeliveryTag2})
    end,
    teardown(Connection, Channel).

simultaneous_close_test() ->
    Connection = new_connection(),
    ChannelNumber = 5,
    {ok, Channel1} = amqp_connection:open_channel(Connection, ChannelNumber),

    %% Publish to non-existent exchange and immediately close channel
    amqp_channel:cast(Channel1, #'basic.publish'{exchange = uuid(),
                                                routing_key = <<"a">>},
                               #amqp_msg{payload = <<"foobar">>}),
    try amqp_channel:close(Channel1) of
        closing -> wait_for_death(Channel1)
    catch
        exit:{noproc, _}                                              -> ok;
        exit:{{shutdown, {server_initiated_close, ?NOT_FOUND, _}}, _} -> ok
    end,

    %% Channel2 (opened with the exact same number as Channel1)
    %% should not receive a close_ok (which is intended for Channel1)
    {ok, Channel2} = amqp_connection:open_channel(Connection, ChannelNumber),

    %% Make sure Channel2 functions normally
    #'exchange.declare_ok'{} =
        amqp_channel:call(Channel2, #'exchange.declare'{exchange = uuid()}),

    teardown(Connection, Channel2).    

channel_tune_negotiation_test() ->
    amqp_connection:close(new_connection(#amqp_params{channel_max = 10})).

basic_qos_test() ->
    [NoQos, Qos] = [basic_qos_test(Prefetch) || Prefetch <- [0,1]],
    ExpectedRatio = (1+1) / (1+50/5),
    FudgeFactor = 2, %% account for timing variations
    ?assertMatch(true, Qos / NoQos < ExpectedRatio * FudgeFactor).

basic_qos_test(Prefetch) ->
    Connection = new_connection(),
    Messages = 100,
    Workers = [5, 50],
    Parent = self(),
    {ok, Chan} = amqp_connection:open_channel(Connection),
    #'queue.declare_ok'{queue = Q} =
        amqp_channel:call(Chan, #'queue.declare'{}),
    Kids = [spawn(
            fun() ->
                {ok, Channel} = amqp_connection:open_channel(Connection),
                amqp_channel:call(Channel,
                                  #'basic.qos'{prefetch_count = Prefetch}),
                amqp_channel:call(Channel,
                                  #'basic.consume'{queue = Q}),
                Parent ! finished,
                sleeping_consumer(Channel, Sleep, Parent)
            end) || Sleep <- Workers],
    latch_loop(length(Kids)),
    spawn(fun() -> {ok, Channel} = amqp_connection:open_channel(Connection),
                   producer_loop(Channel, Q, Messages)
          end),
    {Res, _} = timer:tc(erlang, apply, [fun latch_loop/1, [Messages]]),
    [Kid ! stop || Kid <- Kids],
    latch_loop(length(Kids)),
    teardown(Connection, Chan),
    Res.

sleeping_consumer(Channel, Sleep, Parent) ->
    receive
        stop ->
            do_stop(Channel, Parent);
        #'basic.consume_ok'{} ->
            sleeping_consumer(Channel, Sleep, Parent);
        #'basic.cancel_ok'{}  ->
            exit(unexpected_cancel_ok);
        {#'basic.deliver'{delivery_tag = DeliveryTag}, _Content} ->
            Parent ! finished,
            receive stop -> do_stop(Channel, Parent)
            after Sleep -> ok
            end,
            amqp_channel:cast(Channel,
                              #'basic.ack'{delivery_tag = DeliveryTag}),
            sleeping_consumer(Channel, Sleep, Parent)
    end.

do_stop(Channel, Parent) ->
    Parent ! finished,
    amqp_channel:close(Channel),
    wait_for_death(Channel),
    exit(normal).

producer_loop(Channel, _RoutingKey, 0) ->
    amqp_channel:close(Channel),
    wait_for_death(Channel),
    ok;

producer_loop(Channel, RoutingKey, N) ->
    Publish = #'basic.publish'{exchange = <<>>, routing_key = RoutingKey},
    amqp_channel:call(Channel, Publish, #amqp_msg{payload = <<>>}),
    producer_loop(Channel, RoutingKey, N - 1).

confirm_test() ->
    Connection = new_connection(),
    {ok, Channel} = amqp_connection:open_channel(Connection),
    #'confirm.select_ok'{} = amqp_channel:call(Channel, #'confirm.select'{}),
    amqp_channel:register_confirm_handler(Channel, self()),
    {ok, Q} = setup_publish(Channel),
    {#'basic.get_ok'{}, _}
        = amqp_channel:call(Channel, #'basic.get'{queue = Q, no_ack = false}),
    ok = receive
             #'basic.ack'{}  -> ok;
             #'basic.nack'{} -> fail
         after 2000 ->
                 exit(did_not_receive_pub_ack)
         end,
    teardown(Connection, Channel).

<<<<<<< HEAD
confirm_barrier_test(Connection) ->
    {ok, Channel} = amqp_connection:open_channel(Connection),
    #'confirm.select_ok'{} = amqp_channel:call(Channel, #'confirm.select'{}),
    [amqp_channel:call(Channel, #'basic.publish'{routing_key = <<"whoosh">>},
                       #amqp_msg{payload = <<"foo">>})
     || _ <- lists:seq(1, 10)],
    true = amqp_channel:wait_for_confirms(Channel),
    teardown(Connection, Channel).

confirm_barrier_nop_test(Connection) ->
    {ok, Channel} = amqp_connection:open_channel(Connection),
    true = amqp_channel:wait_for_confirms(Channel),
    amqp_channel:call(Channel, #'basic.publish'{routing_key = <<"whoosh">>},
                      #amqp_msg{payload = <<"foo">>}),
    true = amqp_channel:wait_for_confirms(Channel),
    teardown(Connection, Channel).

default_consumer_test(Connection) ->
    {ok, Channel} = amqp_connection:open_channel(Connection),
    amqp_selective_consumer:register_default_consumer(Channel, self()),

    #'queue.declare_ok'{queue = Q}
        = amqp_channel:call(Channel, #'queue.declare'{}),
    Pid = spawn(fun () -> receive
                          after 10000 -> ok
                          end
                end),
    #'basic.consume_ok'{} =
        amqp_channel:subscribe(Channel, #'basic.consume'{queue = Q}, Pid),
    monitor(process, Pid),
    exit(Pid, shutdown),
    receive
        {'DOWN', _, process, _, _} ->
            io:format("little consumer died out~n")
    end,
    Payload = <<"for the default consumer">>,
    amqp_channel:call(Channel,
                      #'basic.publish'{exchange = <<>>, routing_key = Q},
                      #amqp_msg{payload = Payload}),

    receive
        {#'basic.deliver'{}, #'amqp_msg'{payload = Payload}} ->
            ok
    after 1000 ->
            exit('default_consumer_didnt_work')
    end,
    teardown(Connection, Channel).

subscribe_nowait_test(Connection) ->
=======
subscribe_nowait_test() ->
    Connection = new_connection(),
>>>>>>> f8fd4a89
    {ok, Channel} = amqp_connection:open_channel(Connection),
    {ok, Q} = setup_publish(Channel),
    ok = amqp_channel:call(Channel,
                           #'basic.consume'{queue = Q,
                                            consumer_tag = uuid(),
                                            nowait = true}),
    receive #'basic.consume_ok'{} -> exit(unexpected_consume_ok)
    after 0 -> ok
    end,
    receive
        {#'basic.deliver'{delivery_tag = DTag}, _Content} ->
            amqp_channel:cast(Channel, #'basic.ack'{delivery_tag = DTag})
    end,
    teardown(Connection, Channel).

basic_nack_test() ->
    Connection = new_connection(),
    {ok, Channel} = amqp_connection:open_channel(Connection),
    #'queue.declare_ok'{queue = Q}
        = amqp_channel:call(Channel, #'queue.declare'{}),

    Payload = <<"m1">>,

    amqp_channel:call(Channel,
                      #'basic.publish'{exchange = <<>>, routing_key = Q},
                      #amqp_msg{payload = Payload}),

    #'basic.get_ok'{delivery_tag = Tag} =
        get_and_assert_equals(Channel, Q, Payload, false),

    amqp_channel:call(Channel, #'basic.nack'{delivery_tag = Tag,
                                             multiple     = false,
                                             requeue      = false}),

    get_and_assert_empty(Channel, Q),
    teardown(Connection, Channel).

large_content_test() ->
    Connection = new_connection(),
    {ok, Channel} = amqp_connection:open_channel(Connection),
    #'queue.declare_ok'{queue = Q}
        = amqp_channel:call(Channel, #'queue.declare'{}),
    {A1,A2,A3} = now(), random:seed(A1, A2, A3),
    F = list_to_binary([random:uniform(256)-1 || _ <- lists:seq(1, 1000)]),
    Payload = list_to_binary([[F || _ <- lists:seq(1, 1000)]]),
    Publish = #'basic.publish'{exchange = <<>>, routing_key = Q},
    amqp_channel:call(Channel, Publish, #amqp_msg{payload = Payload}),
    get_and_assert_equals(Channel, Q, Payload),
    teardown(Connection, Channel).

%% ----------------------------------------------------------------------------
%% Test for the network client
%% Sends a bunch of messages and immediatly closes the connection without
%% closing the channel. Then gets the messages back from the queue and expects
%% all of them to have been sent.
pub_and_close_test() ->
    Connection1 = new_connection(just_network),
    X = uuid(), Q = uuid(), Key = uuid(),
    Payload = <<"eggs">>, NMessages = 50000,
    {ok, Channel1} = amqp_connection:open_channel(Connection1),
    amqp_channel:call(Channel1, #'exchange.declare'{exchange = X}),
    amqp_channel:call(Channel1, #'queue.declare'{queue = Q}),
    Route = #'queue.bind'{queue = Q,
                          exchange = X,
                          routing_key = Key},
    amqp_channel:call(Channel1, Route),
    %% Send messages
    pc_producer_loop(Channel1, X, Key, Payload, NMessages),
    %% Close connection without closing channels
    amqp_connection:close(Connection1),
    %% Get sent messages back and count them
    Connection2 = new_connection(just_network),
    {ok, Channel2} = amqp_connection:open_channel(
                         Connection2, {amqp_direct_consumer, [self()]}),
    amqp_channel:call(Channel2, #'basic.consume'{queue = Q, no_ack = true}),
    receive #'basic.consume_ok'{} -> ok end,
    ?assert(pc_consumer_loop(Channel2, Payload, 0) == NMessages),
    %% Make sure queue is empty
    #'queue.declare_ok'{queue = Q, message_count = NRemaining} =
        amqp_channel:call(Channel2, #'queue.declare'{queue = Q}),
    ?assert(NRemaining == 0),
    teardown(Connection2, Channel2),
    ok.

pc_producer_loop(_, _, _, _, 0) -> ok;
pc_producer_loop(Channel, X, Key, Payload, NRemaining) ->
    Publish = #'basic.publish'{exchange = X, routing_key = Key},
    ok = amqp_channel:call(Channel, Publish, #amqp_msg{payload = Payload}),
    pc_producer_loop(Channel, X, Key, Payload, NRemaining - 1).

pc_consumer_loop(Channel, Payload, NReceived) ->
    receive
        {#'basic.deliver'{},
         #amqp_msg{payload = DeliveredPayload}} ->
            case DeliveredPayload of
                Payload ->
                    pc_consumer_loop(Channel, Payload, NReceived + 1);
                _ ->
                    exit(received_unexpected_content)
            end
    after 1000 ->
        NReceived
    end.


%%----------------------------------------------------------------------------
%% Unit test for the direct client
%% This just relies on the fact that a fresh Rabbit VM must consume more than
%% 0.1 pc of the system memory:
%% 0. Wait 1 minute to let memsup do stuff
%% 1. Make sure that the high watermark is set high
%% 2. Start a process to receive the pause and resume commands from the broker
%% 3. Register this as flow control notification handler
%% 4. Let the system settle for a little bit
%% 5. Set the threshold to the lowest possible value
%% 6. When the flow handler receives the pause command, it sets the watermark
%%    to a high value in order to get the broker to send the resume command
%% 7. Allow 10 secs to receive the pause and resume, otherwise timeout and
%%    fail
channel_flow_test() ->
    Connection = new_connection(),
    X = <<"amq.direct">>,
    K = Payload = <<"x">>,
    memsup:set_sysmem_high_watermark(0.99),
    timer:sleep(1000),
    {ok, Channel} = amqp_connection:open_channel(Connection),
    Parent = self(),
    Child = spawn_link(
              fun() ->
                      receive
                          #'channel.flow'{active = false} -> ok
                      end,
                      Publish = #'basic.publish'{exchange = X,
                                                 routing_key = K},
                      blocked =
                        amqp_channel:call(Channel, Publish,
                                          #amqp_msg{payload = Payload}),
                      memsup:set_sysmem_high_watermark(0.99),
                      receive
                          #'channel.flow'{active = true} -> ok
                      end,
                      Parent ! ok
              end),
    amqp_channel:register_flow_handler(Channel, Child),
    timer:sleep(1000),
    memsup:set_sysmem_high_watermark(0.001),
    receive
        ok -> ok
    after 10000 ->
        ?LOG_DEBUG("Are you sure that you have waited 1 minute?~n"),
        exit(did_not_receive_channel_flow)
    end.

%%---------------------------------------------------------------------------
%% This tests whether RPC over AMQP produces the same result as invoking the
%% same argument against the same underlying gen_server instance.
rpc_test() ->
    Connection = new_connection(),
    Q = uuid(),
    Fun = fun(X) -> X + 1 end,
    RPCHandler = fun(X) -> term_to_binary(Fun(binary_to_term(X))) end,
    Server = amqp_rpc_server:start(Connection, Q, RPCHandler),
    Client = amqp_rpc_client:start(Connection, Q),
    Input = 1,
    Reply = amqp_rpc_client:call(Client, term_to_binary(Input)),
    Expected = Fun(Input),
    DecodedReply = binary_to_term(Reply),
    ?assertMatch(Expected, DecodedReply),
    amqp_rpc_client:stop(Client),
    amqp_rpc_server:stop(Server),
    amqp_connection:close(Connection),
    wait_for_death(Connection),
    ok.

%%---------------------------------------------------------------------------

setup_publish(Channel) ->
    Publish = #publish{routing_key = <<"a.b.c.d">>,
                       q = uuid(),
                       x = uuid(),
                       bind_key = <<"a.b.c.*">>,
                       payload = <<"foobar">>},
    setup_publish(Channel, Publish).

setup_publish(Channel, #publish{routing_key = RoutingKey,
                                q = Q, x = X,
                                bind_key = BindKey,
                                payload = Payload}) ->
    ok = setup_exchange(Channel, Q, X, BindKey),
    Publish = #'basic.publish'{exchange = X, routing_key = RoutingKey},
    ok = amqp_channel:call(Channel, Publish, #amqp_msg{payload = Payload}),
    {ok, Q}.

teardown(Connection, Channel) ->
    amqp_channel:close(Channel),
    wait_for_death(Channel),
    amqp_connection:close(Connection),
    wait_for_death(Connection).

teardown_test() ->
    Connection = new_connection(),
    {ok, Channel} = amqp_connection:open_channel(Connection),
    ?assertMatch(true, is_process_alive(Channel)),
    ?assertMatch(true, is_process_alive(Connection)),
    teardown(Connection, Channel),
    ?assertMatch(false, is_process_alive(Channel)),
    ?assertMatch(false, is_process_alive(Connection)).

setup_exchange(Channel, Q, X, Binding) ->
    amqp_channel:call(Channel, #'exchange.declare'{exchange = X,
                                                   type = <<"topic">>}),
    amqp_channel:call(Channel, #'queue.declare'{queue = Q}),
    Route = #'queue.bind'{queue = Q,
                          exchange = X,
                          routing_key = Binding},
    amqp_channel:call(Channel, Route),
    ok.

wait_for_death(Pid) ->
    Ref = erlang:monitor(process, Pid),
    receive {'DOWN', Ref, process, Pid, _Reason} -> ok
    after 1000 -> exit({timed_out_waiting_for_process_death, Pid})
    end.

latch_loop() ->
    latch_loop(?Latch, []).

latch_loop(Latch) ->
    latch_loop(Latch, []).

latch_loop(0, Acc) ->
    Acc;
latch_loop(Latch, Acc) ->
    receive
        finished        -> latch_loop(Latch - 1, Acc);
        {finished, Ret} -> latch_loop(Latch - 1, [Ret | Acc])
    after ?Latch * ?Wait -> exit(waited_too_long)
    end.

uuid() ->
    {A, B, C} = now(),
    <<A:32, B:32, C:32>>.

new_connection() ->
    new_connection(both, #amqp_params{}).

new_connection(AllowedConnectionTypes) when is_atom(AllowedConnectionTypes) ->
    new_connection(AllowedConnectionTypes, #amqp_params{});
new_connection(#amqp_params{} = AmqpParams) ->
    new_connection(both, AmqpParams).

new_connection(AllowedConnectionTypes, AmqpParams) ->
    {Type, Params} =
        case {AllowedConnectionTypes,
              os:getenv("AMQP_CLIENT_TEST_CONNECTION_TYPE")} of
            {just_direct, "network"} ->
                exit(normal);
            {just_direct, "network_ssl"} ->
                exit(normal);
            {just_network, "direct"} ->
                exit(normal);
            {_, "network"} ->
                {network, AmqpParams};
            {_, "network_ssl"} ->
                {ok, [[CertsDir]]} = init:get_argument(erlang_client_ssl_dir),
                {network,
                 AmqpParams#amqp_params{
                     port = 5671,
                     ssl_options = [{cacertfile,
                                     CertsDir ++ "/testca/cacert.pem"},
                                    {certfile, CertsDir ++ "/client/cert.pem"},
                                    {keyfile, CertsDir ++ "/client/key.pem"},
                                    {verify, verify_peer},
                                    {fail_if_no_peer_cert, true}]}};
            {_, "direct"} ->
                {direct,
                 AmqpParams#amqp_params{node = rabbit_misc:makenode(rabbit)}}
        end,
    case amqp_connection:start(Type, Params) of
        {ok, Conn}     -> Conn;
        {error, _} = E -> E
    end.
<|MERGE_RESOLUTION|>--- conflicted
+++ resolved
@@ -411,10 +411,10 @@
     #'exchange.declare_ok'{} =
         amqp_channel:call(Channel2, #'exchange.declare'{exchange = uuid()}),
 
-    teardown(Connection, Channel2).    
+    teardown(Connection, Channel2).
 
 channel_tune_negotiation_test() ->
-    amqp_connection:close(new_connection(#amqp_params{channel_max = 10})).
+    amqp_connection:close(new_connection([{channel_max, 10}])).
 
 basic_qos_test() ->
     [NoQos, Qos] = [basic_qos_test(Prefetch) || Prefetch <- [0,1]],
@@ -500,8 +500,8 @@
          end,
     teardown(Connection, Channel).
 
-<<<<<<< HEAD
-confirm_barrier_test(Connection) ->
+confirm_barrier_test() ->
+    Connection = new_connection(),
     {ok, Channel} = amqp_connection:open_channel(Connection),
     #'confirm.select_ok'{} = amqp_channel:call(Channel, #'confirm.select'{}),
     [amqp_channel:call(Channel, #'basic.publish'{routing_key = <<"whoosh">>},
@@ -510,7 +510,8 @@
     true = amqp_channel:wait_for_confirms(Channel),
     teardown(Connection, Channel).
 
-confirm_barrier_nop_test(Connection) ->
+confirm_barrier_nop_test() ->
+    Connection = new_connection(),
     {ok, Channel} = amqp_connection:open_channel(Connection),
     true = amqp_channel:wait_for_confirms(Channel),
     amqp_channel:call(Channel, #'basic.publish'{routing_key = <<"whoosh">>},
@@ -518,7 +519,8 @@
     true = amqp_channel:wait_for_confirms(Channel),
     teardown(Connection, Channel).
 
-default_consumer_test(Connection) ->
+default_consumer_test() ->
+    Connection = new_connection(),
     {ok, Channel} = amqp_connection:open_channel(Connection),
     amqp_selective_consumer:register_default_consumer(Channel, self()),
 
@@ -549,11 +551,8 @@
     end,
     teardown(Connection, Channel).
 
-subscribe_nowait_test(Connection) ->
-=======
 subscribe_nowait_test() ->
     Connection = new_connection(),
->>>>>>> f8fd4a89
     {ok, Channel} = amqp_connection:open_channel(Connection),
     {ok, Q} = setup_publish(Channel),
     ok = amqp_channel:call(Channel,
@@ -798,15 +797,15 @@
     <<A:32, B:32, C:32>>.
 
 new_connection() ->
-    new_connection(both, #amqp_params{}).
+    new_connection(both, []).
 
 new_connection(AllowedConnectionTypes) when is_atom(AllowedConnectionTypes) ->
-    new_connection(AllowedConnectionTypes, #amqp_params{});
-new_connection(#amqp_params{} = AmqpParams) ->
-    new_connection(both, AmqpParams).
-
-new_connection(AllowedConnectionTypes, AmqpParams) ->
-    {Type, Params} =
+    new_connection(AllowedConnectionTypes, []);
+new_connection(Params) when is_list(Params) ->
+    new_connection(both, Params).
+
+new_connection(AllowedConnectionTypes, Params) ->
+    Params1 =
         case {AllowedConnectionTypes,
               os:getenv("AMQP_CLIENT_TEST_CONNECTION_TYPE")} of
             {just_direct, "network"} ->
@@ -816,23 +815,41 @@
             {just_network, "direct"} ->
                 exit(normal);
             {_, "network"} ->
-                {network, AmqpParams};
+                make_network_params(Params);
             {_, "network_ssl"} ->
                 {ok, [[CertsDir]]} = init:get_argument(erlang_client_ssl_dir),
-                {network,
-                 AmqpParams#amqp_params{
-                     port = 5671,
-                     ssl_options = [{cacertfile,
-                                     CertsDir ++ "/testca/cacert.pem"},
-                                    {certfile, CertsDir ++ "/client/cert.pem"},
-                                    {keyfile, CertsDir ++ "/client/key.pem"},
-                                    {verify, verify_peer},
-                                    {fail_if_no_peer_cert, true}]}};
+                make_network_params(
+                  [{ssl_options, [{cacertfile,
+                                   CertsDir ++ "/testca/cacert.pem"},
+                                  {certfile, CertsDir ++ "/client/cert.pem"},
+                                  {keyfile, CertsDir ++ "/client/key.pem"},
+                                  {verify, verify_peer},
+                                  {fail_if_no_peer_cert, true}]}] ++ Params);
             {_, "direct"} ->
-                {direct,
-                 AmqpParams#amqp_params{node = rabbit_misc:makenode(rabbit)}}
+                make_direct_params([node, rabbit_misc:makenode(rabbit)] ++
+                                       Params)
         end,
-    case amqp_connection:start(Type, Params) of
+    case amqp_connection:start(Params1) of
         {ok, Conn}     -> Conn;
         {error, _} = E -> E
     end.
+
+%% Note: not all amqp_params_network fields supported.
+make_network_params(Props) ->
+    Pgv = fun (Key, Default) ->
+                  proplists:get_value(Key, Props, Default)
+          end,
+    #amqp_params_network{username     = Pgv(username, <<"guest">>),
+                         password     = Pgv(password, <<"guest">>),
+                         virtual_host = Pgv(virtual_host, <<"/">>),
+                         channel_max  = Pgv(channel_max, 0),
+                         ssl_options  = Pgv(ssl_options, none)}.
+
+%% Note: not all amqp_params_direct fields supported.
+make_direct_params(Props) ->
+    Pgv = fun (Key, Default) ->
+                  proplists:get_value(Key, Props, Default)
+          end,
+    #amqp_params_direct{username     = Pgv(username, <<"guest">>),
+                        virtual_host = Pgv(virtual_host, <<"/">>),
+                        node         = Pgv(node, node())}.