## The contents of this file are subject to the Mozilla Public License
## Version 1.1 (the "License"); you may not use this file except in
## compliance with the License. You may obtain a copy of the License
## at https://www.mozilla.org/MPL/
##
## Software distributed under the License is distributed on an "AS IS"
## basis, WITHOUT WARRANTY OF ANY KIND, either express or implied. See
## the License for the specific language governing rights and
## limitations under the License.
##
## The Original Code is RabbitMQ.
##
## The Initial Developer of the Original Code is GoPivotal, Inc.
## Copyright (c) 2007-2019 Pivotal Software, Inc.  All rights reserved.

defmodule SetLogLevelCommandTest do
  use ExUnit.Case, async: false
  import TestHelper

  @command RabbitMQ.CLI.Ctl.Commands.SetLogLevelCommand

  setup_all do
    RabbitMQ.CLI.Core.Distribution.start()
    {:ok,
      log_level: "debug",
      opts: %{node: get_rabbit_hostname()}}
  end

  test "validate: with a single known level succeeds", context do
    assert @command.validate([context[:log_level]], context[:opts]) == :ok
  end

  test "validate: with a single unsupported level fails", context do
    assert match?({:error, _}, @command.validate(["lolwut"], context[:opts]))
  end

  test "validate: with extra arguments returns an arg count error", context do
    assert @command.validate([context[:log_level], "whoops"], context[:opts]) == {:validation_failure, :too_many_args}
  end

  test "run: request to a named, active node succeeds", context do
    assert @command.run([context[:log_level]], context[:opts]) == :ok
  end

<<<<<<< HEAD
  test "run: request to a non-existent node returns nodedown", context do
    target = :jake@thedog
    opts = %{node: target}
=======
  test "run: request to a non-existent node returns a badrpc", context do
    opts = %{node: :jake@thedog, timeout: 200}
>>>>>>> 66d6cf11
    assert match?({:badrpc, _}, @command.run([context[:log_level]], opts))
  end

  test "banner", context do
    assert @command.banner([context[:log_level]], context[:opts]) == "Setting log level to \"debug\" ..."
  end
end<|MERGE_RESOLUTION|>--- conflicted
+++ resolved
@@ -42,14 +42,8 @@
     assert @command.run([context[:log_level]], context[:opts]) == :ok
   end
 
-<<<<<<< HEAD
-  test "run: request to a non-existent node returns nodedown", context do
-    target = :jake@thedog
-    opts = %{node: target}
-=======
   test "run: request to a non-existent node returns a badrpc", context do
     opts = %{node: :jake@thedog, timeout: 200}
->>>>>>> 66d6cf11
     assert match?({:badrpc, _}, @command.run([context[:log_level]], opts))
   end
 
