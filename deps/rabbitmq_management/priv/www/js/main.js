--- conflicted
+++ resolved
@@ -390,13 +390,10 @@
             $('#no-password').slideDown(100);
         }
     });
-<<<<<<< HEAD
     setup_visibility();
-=======
     $('.help').die().live('click', function() {
         help($(this).attr('id'))
     });
->>>>>>> 563f2969
     if (! user_administrator) {
         $('.administrator-only').remove();
     }
