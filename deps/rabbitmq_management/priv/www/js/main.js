$(document).ready(function() {
    replace_content('outer', format('login', {}));
    start_app_login();
});

function dispatcher_add(fun) {
    dispatcher_modules.push(fun);
    if (dispatcher_modules.length == extension_count) {
        start_app();
    }
}

function dispatcher() {
    for (var i in dispatcher_modules) {
        dispatcher_modules[i](this);
    }
}

function set_auth_pref(userinfo) {
    // clear a local storage value used by earlier versions
    clear_local_pref('auth');

    var b64 = b64_encode_utf8(userinfo);
    var date  = new Date();
    // 8 hours from now
    date.setHours(date.getHours() + 8);
    store_cookie_value_with_expiration('auth', encodeURIComponent(b64), date);
}

function login_route () {
    var userpass = '' + this.params['username'] + ':' + this.params['password'],
        location = window.location.href,
        hash = window.location.hash;
    set_auth_pref(decodeURIComponent(userpass));
    location = location.substr(0, location.length - hash.length);
    window.location.replace(location);
    // because we change url, we don't need to hit check_login as
    // we'll end up doing that at the bottom of start_app_login after
    // we've changed url.
}

function login_route_with_path() {
  var params = ('' + this.params['splat']).split('/');
  var user = params.shift();
  var pass = params.shift();
  var userpass = '' + user + ':' + pass,
        location = window.location.href,
        hash = window.location.hash;
    set_auth_pref(decodeURIComponent(userpass));
    location = location.substr(0, location.length - hash.length) + '#/' + params.join('/');
    check_login();
    window.location.replace(location);
}

function start_app_login() {
    app = new Sammy.Application(function () {
        this.get('#/', function() {});
        this.put('#/login', function() {
            username = this.params['username'];
            password = this.params['password'];
            set_auth_pref(username + ':' + password);
            check_login();
        });
        this.get('#/login/:username/:password', login_route);
        this.get(/\#\/login\/(.*)/, login_route_with_path);
    });
    app.run();
    if (get_cookie_value('auth') != null) {
        check_login();
    }
}

function check_login() {
    user = JSON.parse(sync_get('/whoami'));
    if (user == false) {
        // clear a local storage value used by earlier versions
        clear_pref('auth');
        clear_cookie_value('auth');
        replace_content('login-status', '<p>Login failed</p>');
    }
    else {
        replace_content('outer', format('layout', {}));
        setup_global_vars();
        setup_constant_events();
        update_vhosts();
        update_interval();
        setup_extensions();
    }
}

function start_app() {
    if (app !== undefined) {
        app.unload();
    }
    // Oh boy. Sammy uses various different methods to determine if
    // the URL hash has changed. Unsurprisingly this is a native event
    // in modern browsers, and falls back to an icky polling function
    // in MSIE. But it looks like there's a bug. The polling function
    // should get installed when the app is started. But it's guarded
    // behind if (Sammy.HashLocationProxy._interval != null). And of
    // course that's not specific to the application; it's pretty
    // global. So we need to manually clear that in order for links to
    // work in MSIE.
    // Filed as https://github.com/quirkey/sammy/issues/171
    //
    // Note for when we upgrade: HashLocationProxy has become
    // DefaultLocationProxy in later versions, but otherwise the issue
    // remains.

    // updated to the version  0.7.6 this _interval = null is fixed
    // just leave the history here.
    //Sammy.HashLocationProxy._interval = null;


    app = new Sammy.Application(dispatcher);
    app.run();
    var url = this.location.toString();
    if (url.indexOf('#') == -1) {
        this.location = url + '#/';
    }
}

function setup_constant_events() {
    $('#update-every').change(function() {
            var interval = $(this).val();
            store_pref('interval', interval);
            if (interval == '')
                interval = null;
            else
                interval = parseInt(interval);
            set_timer_interval(interval);
        });
    $('#show-vhost').change(function() {
            current_vhost = $(this).val();
            store_pref('vhost', current_vhost);
            update();
        });
    if (!vhosts_interesting) {
        $('#vhost-form').hide();
    }
}

function update_vhosts() {
    var vhosts = JSON.parse(sync_get('/vhosts'));
    vhosts_interesting = vhosts.length > 1;
    if (vhosts_interesting)
        $('#vhost-form').show();
    else
        $('#vhost-form').hide();
    var select = $('#show-vhost').get(0);
    select.options.length = vhosts.length + 1;
    var index = 0;
    for (var i = 0; i < vhosts.length; i++) {
        var vhost = vhosts[i].name;
        select.options[i + 1] = new Option(vhost, vhost);
        if (vhost == current_vhost) index = i + 1;
    }
    select.selectedIndex = index;
    current_vhost = select.options[index].value;
    store_pref('vhost', current_vhost);
}

function setup_extensions() {
    var extensions = JSON.parse(sync_get('/extensions'));
    extension_count = 0;
    for (var i in extensions) {
        var extension = extensions[i];
        if ($.isPlainObject(extension) && extension.hasOwnProperty("javascript")) {
            dynamic_load(extension.javascript);
            extension_count++;
        }
    }
}

function dynamic_load(filename) {
    var element = document.createElement('script');
    element.setAttribute('type', 'text/javascript');
    element.setAttribute('src', 'js/' + filename);
    document.getElementsByTagName("head")[0].appendChild(element);
}

function update_interval() {
    var intervalStr = get_pref('interval');
    var interval;

    if (intervalStr == null)    interval = 5000;
    else if (intervalStr == '') interval = null;
    else                        interval = parseInt(intervalStr);

    if (isNaN(interval)) interval = null; // Prevent DoS if cookie malformed

    set_timer_interval(interval);

    var select = $('#update-every').get(0);
    var opts = select.options;
    for (var i = 0; i < opts.length; i++) {
        if (opts[i].value == intervalStr) {
            select.selectedIndex = i;
            break;
        }
    }
}

function go_to(url) {
    this.location = url;
}

function set_timer_interval(interval) {
    timer_interval = interval;
    reset_timer();
}

function reset_timer() {
    clearInterval(timer);
    if (timer_interval != null) {
        timer = setInterval('partial_update()', timer_interval);
    }
}

function update_manual(div, query) {
    var path;
    var template;
    if (query == 'memory' || query == 'binary') {
        path = current_reqs['node']['path'] + '?' + query + '=true';
        template = query;
    }

    var data = JSON.parse(sync_get(path));

    replace_content(div, format(template, data));
    postprocess_partial();
}

function render(reqs, template, highlight) {
    current_template = template;
    current_reqs = reqs;
    for (var i in outstanding_reqs) {
        outstanding_reqs[i].abort();
    }
    outstanding_reqs = [];
    current_highlight = highlight;
    update();
}

function update() {
    replace_content('debug', '');
    clearInterval(timer);
    with_update(function(html) {
            update_navigation();
            replace_content('main', html);
            postprocess();
            postprocess_partial();
            render_charts();
            maybe_scroll();
            reset_timer();
        });
}

function partial_update() {
    if (!$(".pagination_class").is(":focus")) {
        if ($('.updatable').length > 0) {
            if (update_counter >= 200) {
                update_counter = 0;
                full_refresh();
                return;
            }
            with_update(function(html) {
                update_counter++;
                replace_content('scratch', html);
                var befores = $('#main .updatable');
                var afters = $('#scratch .updatable');
                if (befores.length != afters.length) {
                    console.log("before/after mismatch! Doing a full reload...");
                    full_refresh();
                }
                for (var i = 0; i < befores.length; i++) {
                    $(befores[i]).empty().append($(afters[i]).contents());
                }
                replace_content('scratch', '');
                postprocess_partial();
                render_charts();
            });
        }
  }
}

function update_navigation() {
    var l1 = '';
    var l2 = '';
    var descend = null;

    for (var k in NAVIGATION) {
        var val = NAVIGATION[k];
        var path = val;
        while (!leaf(path)) {
            path = first_showable_child(path);
        }
        var selected = false;
        if (contains_current_highlight(val)) {
            selected = true;
            if (!leaf(val)) {
                descend = nav(val);
            }
        }
        if (show(path)) {
            l1 += '<li><a href="' + nav(path) + '"' +
                (selected ? ' class="selected"' : '') + '>' + k + '</a></li>';
        }
    }

    if (descend) {
        l2 = obj_to_ul(descend);
        $('#main').addClass('with-rhs');
    }
    else {
        $('#main').removeClass('with-rhs');
    }

    replace_content('tabs', l1);
    replace_content('rhs', l2);
}

function nav(pair) {
    return pair[0];
}

function show(pair) {
    return jQuery.inArray(pair[1], user_tags) != -1;
}

function leaf(pair) {
    return typeof(nav(pair)) == 'string';
}

function first_showable_child(pair) {
    var items = pair[0];
    var ks = keys(items);
    for (var i = 0; i < ks.length; i++) {
        var child = items[ks[i]];
        if (show(child)) return child;
    }
    return items[ks[0]]; // We'll end up not showing it anyway
}

function contains_current_highlight(val) {
    if (leaf(val)) {
        return current_highlight == nav(val);
    }
    else {
        var b = false;
        for (var k in val) {
            b |= contains_current_highlight(val[k]);
        }
        return b;
    }
}

function obj_to_ul(val) {
    var res = '<ul>';
    for (var k in val) {
        var obj = val[k];
        if (show(obj)) {
            res += '<li>';
            if (leaf(obj)) {
                res += '<a href="' + nav(obj) + '"' +
                    (current_highlight == nav(obj) ? ' class="selected"' : '') +
                    '>' + k + '</a>';
            }
            else {
                res += obj_to_ul(nav(obj));
            }
            res += '</li>';
        }
    }
    return res + '</ul>';
}

function full_refresh() {
    store_pref('position', x_position() + ',' + y_position());
    location.reload();
}

function maybe_scroll() {
    var pos = get_pref('position');
    if (pos) {
        clear_pref('position');
        var xy = pos.split(",");
        window.scrollTo(parseInt(xy[0]), parseInt(xy[1]));
    }
}

function x_position() {
    return window.pageXOffset ?
        window.pageXOffset :
        document.documentElement.scrollLeft ?
        document.documentElement.scrollLeft :
        document.body.scrollLeft;
}

function y_position() {
    return window.pageYOffset ?
        window.pageYOffset :
        document.documentElement.scrollTop ?
        document.documentElement.scrollTop :
        document.body.scrollTop;
}

function with_update(fun) {
    if(outstanding_reqs.length > 0){
        return false;
    }
    with_reqs(apply_state(current_reqs), [], function(json) {
            var html = format(current_template, json);
            fun(html);
            update_status('ok');
        });
    return true;
}

function apply_state(reqs) {
    var reqs2 = {};
    for (k in reqs) {
        var req = reqs[k];
        var options = {};
        if (typeof(req) == "object") {
            options = req.options;
            req = req.path;
        }
        var req2;
        if (options['vhost'] != undefined && current_vhost != '') {
            var indexPage = req.indexOf("?page=");
            if (indexPage >- 1) {
				pageUrl = req.substr(indexPage);
				req2 = req.substr(0,indexPage) + '/' + esc(current_vhost) + pageUrl;
            } else

              req2 = req + '/' + esc(current_vhost);
        }
        else {
            req2 = req;
        }
        var qs = [];
        if (options['sort'] != undefined && current_sort != null) {
            qs.push('sort=' + current_sort);
            qs.push('sort_reverse=' + current_sort_reverse);
        }
        if (options['ranges'] != undefined) {
            for (i in options['ranges']) {
                var type = options['ranges'][i];
                var range = get_pref('chart-range').split('|');
                var prefix;
                if (type.substring(0, 8) == 'lengths-') {
                    prefix = 'lengths';
                }
                else if (type.substring(0, 10) == 'msg-rates-') {
                    prefix = 'msg_rates';
                }
                else if (type.substring(0, 11) == 'data-rates-') {
                    prefix = 'data_rates';
                }
                else if (type == 'node-stats') {
                    prefix = 'node_stats';
                }
                qs.push(prefix + '_age=' + parseInt(range[0]));
                qs.push(prefix + '_incr=' + parseInt(range[1]));
            }
        }
        /* Unknown options are used as query parameters as is. */
        Object.keys(options).forEach(function (key) {
          /* Skip known keys we already handled and undefined parameters. */
          if (key == 'vhost' || key == 'sort' || key == 'ranges')
            return;
          if (!key || options[key] == undefined)
            return;

          qs.push(esc(key) + '=' + esc(options[key]));
        });
        qs = qs.join('&');
        if (qs != '')
            if (req2.indexOf("?page=") >- 1)
            qs = '&' + qs;
             else
            qs = '?' + qs;

        reqs2[k] = req2 + qs;
    }
    return reqs2;
}

function show_popup(type, text, _mode) {
    var cssClass = '.form-popup-' + type;
    function hide() {
        $(cssClass).fadeOut(100, function() {
            $(this).remove();
        });
    }
    hide();
    $('#outer').after(format('popup', {'type': type, 'text': text}));
    $(cssClass).fadeIn(100);
    $(cssClass + ' span').click(function () {
        $('.popup-owner').removeClass('popup-owner');
        hide();
    });
}

function submit_import(form) {
    if (form.file.value) {
        var confirm_upload = confirm('Are you sure you want to import a definitions file? Some entities (vhosts, users, queues, etc) may be overwritten!');
        if (confirm_upload === true) {
            var file = form.file.files[0]; // FUTURE: limit upload file size (?)
            var vhost_upload = $("select[name='vhost-upload'] option:selected");
            var vhost_selected = vhost_upload.index() > 0;

            var vhost_name = null;
            if (vhost_selected) {
                vhost_name = vhost_upload.val();
            }

            var vhost_part = '';
            if (vhost_name) {
                vhost_part = '/' + esc(vhost_name);
            }

            var form_action = "/definitions" + vhost_part + '?auth=' + get_cookie_value('auth');
            var fd = new FormData();
            fd.append('file', file);
            with_req('POST', form_action, fd, function(resp) {
                show_popup('info', 'Your definitions were imported successfully.');
            });
        }
    }
    return false;
};

function postprocess() {
    $('form.confirm-queue').submit(function() {
        return confirm("Are you sure? The queue is going to be deleted. " +
                       "Messages cannot be recovered after deletion.");
        });
    $('form.confirm-purge-queue').submit(function() {
        return confirm("Are you sure? Messages cannot be recovered after purging.");
        });
    $('form.confirm').submit(function() {
            return confirm("Are you sure? This object cannot be recovered " +
                           "after deletion.");
        });
    $('div.section h2, div.section-hidden h2').on('click', function() {
            toggle_visibility($(this));
        });
    $('label').map(function() {
            if ($(this).attr('for') == '') {
                var id = 'auto-label-' + Math.floor(Math.random()*1000000000);
                var input = $(this).parents('tr').first().find('input, select');
                if (input.attr('id') == '') {
                    $(this).attr('for', id);
                    input.attr('id', id);
                }
            }
        });
    $('#download-definitions').click(function() {
            var idx = $("select[name='vhost-download'] option:selected").index();
            var vhost = ((idx <=0 ) ? "" : "/" + esc($("select[name='vhost-download'] option:selected").val()));
            var path = 'api/definitions' + vhost + '?download=' +
                esc($('#download-filename').val()) +
                '&auth=' + get_cookie_value('auth');
            window.location = path;
            setTimeout('app.run()');
            return false;
        });


    $('.update-manual').click(function() {
            update_manual($(this).attr('for'), $(this).attr('query'));
        });
    $('.multifield input').on('keyup', function() {
            update_multifields();
        });
    $('.multifield select').on('change', function() {
            update_multifields();
        });
    $('.controls-appearance').change(function() {
        var params = $(this).get(0).options;
        var selected = $(this).val();

        for (i = 0; i < params.length; i++) {
            var param = params[i].value;
            if (param == selected) {
                $('#' + param + '-div').slideDown(100);
            } else {
                $('#' + param + '-div').slideUp(100);
            }
        }
    });
<<<<<<< HEAD
    $('.list-exchanges').change(function() {
        var selected = $(this).val();
        var data = {'exchanges' : JSON.parse(sync_get('/exchanges/' + esc(selected)))};
        replace_content('list-exchanges', format('list-exchanges', data));
        postprocess_partial();
    });
    $('.help').die().live('click', function() {
        help($(this).attr('id'));
=======
    $(document).on('click', '.help', function() {
      show_popup('help', HELP[$(this).attr('id')]);
>>>>>>> e9d8d71a
    });
    $(document).on('click', '.popup-options-link', function() {
        $('.popup-owner').removeClass('popup-owner');
        $(this).addClass('popup-owner');
        var template = $(this).attr('type') + '-options';
        show_popup('options', format(template, {span: $(this)}), 'fade');
    });
    $(document).on('click', '.rate-visibility-option', function() {
        var k = $(this).attr('data-pref');
        var show = get_pref(k) !== 'true';
        store_pref(k, '' + show);
        partial_update();
    });
    $(document).on('focus', 'input, select', function() {
        update_counter = 0; // If there's interaction, reset the counter.
    });
    $('.tag-link').click(function() {
        $('#tags').val($(this).attr('tag'));
    });
    $('.argument-link').click(function() {
        var field = $(this).attr('field');
        var row = $('#' + field).find('.mf').last();
        var key = row.find('input').first();
        var value = row.find('input').last();
        var type = row.find('select').last();
        key.val($(this).attr('key'));
        value.val($(this).attr('value'));
        type.val($(this).attr('type'));
        update_multifields();
    });
    $(document).on('click', 'form.auto-submit select, form.auto-submit input', function(){
        $(this).parents('form').submit();
    });
    $('#filter').on('keyup', debounce(update_filter, 500));
    $('#filter-regex-mode').change(update_filter_regex_mode);
    $('#truncate').on('keyup', debounce(update_truncate, 500));
    if (! user_administrator) {
        $('.administrator-only').remove();
    }

    update_multifields();
}


function url_pagination_template(template, defaultPage, defaultPageSize){
    var page_number_request = fmt_page_number_request(template, defaultPage);
    var page_size = fmt_page_size_request(template, defaultPageSize);
    var name_request = fmt_filter_name_request(template, "");
    var use_regex = fmt_regex_request(template, "") == "checked";
    if (use_regex) {
        name_request = esc(name_request);
    }
    return  '/' + template +
        '?page=' +  page_number_request +
        '&page_size=' + page_size +
        '&name=' + name_request +
        '&use_regex=' + use_regex;
}


function stored_page_info(template, page_start){
    var pageSize = fmt_strip_tags($('#' + template+'-pagesize').val());
    var filterName = fmt_strip_tags($('#' + template+'-name').val());

    store_pref(template + '_current_page_number', page_start);
    if (filterName != null && filterName != undefined) {
        store_pref(template + '_current_filter_name', filterName);
    }
    var regex_on =  $("#" + template + "-filter-regex-mode").is(':checked');

    if (regex_on != null && regex_on != undefined) {
        store_pref(template + '_current_regex', regex_on ? "checked" : " " );
    }


    if (pageSize != null && pageSize != undefined) {
        store_pref(template + '_current_page_size', pageSize);
    }

}

function update_pages(template, page_start){
     stored_page_info(template, page_start);
     switch (template) {
         case 'queues' : renderQueues(); break;
         case 'exchanges' : renderExchanges(); break;
         case 'connections' : renderConnections(); break;
         case 'channels' : renderChannels(); break;
     }
}


function renderQueues() {
    render({'queues':  {path: url_pagination_template('queues', 1, 100),
                        options: {sort:true, vhost:true, pagination:true}},
                        'vhosts': '/vhosts'}, 'queues', '#/queues');
}

function renderExchanges() {
    render({'exchanges':  {path: url_pagination_template('exchanges', 1, 100),
                          options: {sort:true, vhost:true, pagination:true}},
                         'vhosts': '/vhosts'}, 'exchanges', '#/exchanges');
}

function renderConnections() {
    render({'connections': {path:  url_pagination_template('connections', 1, 100),
                            options: {sort:true}}},
                            'connections', '#/connections');
}

function renderChannels() {
    render({'channels': {path:  url_pagination_template('channels', 1, 100),
                        options: {sort:true}}},
                        'channels', '#/channels');
}

function update_pages_from_ui(sender) {
    var val = $(sender).val();
    var raw = !!$(sender).attr('data-page-start') ? $(sender).attr('data-page-start') : val;
    var s   = fmt_strip_tags(raw);
    update_pages(current_template, s);
}

function postprocess_partial() {
    $('.pagination_class_input').keypress(function(e) {
        if (e.keyCode == 13) {
            update_pages_from_ui(this);
        }
    });

    $('.pagination_class_checkbox').click(function(e) {
        update_pages_from_ui(this);
    });

    $('.pagination_class_select').change(function(e) {
        update_pages_from_ui(this);
    });

    setup_visibility();
    $('.sort').click(function() {
            var sort = $(this).attr('sort');
            if (current_sort == sort) {
                current_sort_reverse = ! current_sort_reverse;
            }
            else {
                current_sort = sort;
                current_sort_reverse = false;
            }
            update();
        });
    // TODO remove this hack when we get rid of "updatable"
    if ($('#filter-warning-show').length > 0) {
        $('#filter-truncate').addClass('filter-warning');
    }
    else {
        $('#filter-truncate').removeClass('filter-warning');
    }
}

function update_multifields() {
    $('div.multifield').each(function(index) {
        update_multifield($(this), true);
    });
}

function update_multifield(multifield, dict) {
    var largest_id = 0;
    var empty_found = false;
    var name = multifield.attr('id');
    var type_inputs = $('#' + name + ' *[name$="_mftype"]');
    type_inputs.each(function(index) {
        var re = new RegExp(name + '_([0-9]*)_mftype');
        var match = $(this).attr('name').match(re);
        if (!match) return;
        var id = parseInt(match[1]);
        largest_id = Math.max(id, largest_id);
        var prefix = name + '_' + id;
        var type = $(this).val();
        var input = $('#' + prefix + '_mfvalue');
        if (type == 'list') {
            if (input.size() == 1) {
                input.replaceWith('<div class="multifield-sub" id="' + prefix +
                                  '"></div>');
            }
            update_multifield($('#' + prefix), false);
        }
        else {
            if (input.size() == 1) {
                var key = dict ? $('#' + prefix + '_mfkey').val() : '';
                var value = input.val();
                if (key == '' && value == '') {
                    if (index == type_inputs.length - 1) {
                        empty_found = true;
                    }
                    else {
                        $(this).parents('.mf').first().remove();
                    }
                }
            }
            else {
                $('#' + prefix).replaceWith(multifield_input(prefix, 'value',
                                                             'text'));
            }
        }
    });
    if (!empty_found) {
        var prefix = name + '_' + (largest_id + 1);
        var t = multifield.hasClass('string-only') ? 'hidden' : 'select';
        var val_type = multifield_input(prefix, 'value', 'text') + ' ' +
            multifield_input(prefix, 'type', t);

        if (dict) {
            multifield.append('<table class="mf"><tr><td>' +
                              multifield_input(prefix, 'key', 'text') +
                              '</td><td class="equals"> = </td><td>' +
                              val_type + '</td></tr></table>');
        }
        else {
            multifield.append('<div class="mf">' + val_type + '</div>');
        }
    }
}

function multifield_input(prefix, suffix, type) {
    if (type == 'hidden' ) {
        return '<input type="hidden" id="' + prefix + '_mf' + suffix +
            '" name="' + prefix + '_mf' + suffix + '" value="string"/>';
    }
    else if (type == 'text' ) {
        return '<input type="text" id="' + prefix + '_mf' + suffix +
            '" name="' + prefix + '_mf' + suffix + '" value=""/>';
    }
    else if (type == 'select' ) {
        return '<select id="' + prefix + '_mf' + suffix + '" name="' + prefix +
            '_mf' + suffix + '">' +
            '<option value="string">String</option>' +
            '<option value="number">Number</option>' +
            '<option value="boolean">Boolean</option>' +
            '<option value="list">List</option>' +
            '</select>';
    }
}

function update_filter_regex(jElem) {
    current_filter_regex = null;
    jElem.parents('.filter').children('.status-error').remove();
    if (current_filter_regex_on && $.trim(current_filter).length > 0) {
        try {
            current_filter_regex = new RegExp(current_filter,'i');
        } catch (e) {
            jElem.parents('.filter').append('<p class="status-error">' +
                                            fmt_escape_html(e.message) + '</p>');
        }
    }
}

function update_filter_regex_mode() {
    current_filter_regex_on = $(this).is(':checked');
    update_filter_regex($(this));
    partial_update();
}

function update_filter() {
    current_filter = $(this).val();
    var table = $(this).parents('table').first();
    table.removeClass('filter-active');
    if ($(this).val() != '') {
        table.addClass('filter-active');
    }
    update_filter_regex($(this));
    partial_update();
}

function update_truncate() {
    var current_truncate_str =
        $(this).val().replace(new RegExp('\\D', 'g'), '');
    if (current_truncate_str == '')
        current_truncate_str = '0';
    if ($(this).val() != current_truncate_str)
        $(this).val(current_truncate_str);
    current_truncate = parseInt(current_truncate_str, 10);
    store_pref('truncate', current_truncate);
    partial_update();
}

function setup_visibility() {
    $('div.section,div.section-hidden').each(function(_index) {
        var pref = section_pref(current_template,
                                $(this).children('h2').text());
        var show = get_pref(pref);
        if (show == null) {
            show = $(this).hasClass('section');
        }
        else {
            show = show == 't';
        }
        if (show) {
            $(this).addClass('section-visible');
            // Workaround for... something. Although div.hider is
            // display:block anyway, not explicitly setting this
            // prevents the first slideToggle() from animating
            // successfully; instead the element just vanishes.
            $(this).find('.hider').attr('style', 'display:block;');
        }
        else {
            $(this).addClass('section-invisible');
        }
    });
}

function toggle_visibility(item) {
    var hider = item.next();
    var all = item.parent();
    var pref = section_pref(current_template, item.text());
    item.next().slideToggle(100);
    if (all.hasClass('section-visible')) {
        if (all.hasClass('section'))
            store_pref(pref, 'f');
        else
            clear_pref(pref);
        all.removeClass('section-visible');
        all.addClass('section-invisible');
    }
    else {
        if (all.hasClass('section-hidden'))
            store_pref(pref, 't');
        else
            clear_pref(pref);
        all.removeClass('section-invisible');
        all.addClass('section-visible');
    }
}

function publish_msg(params0) {
    try {
        var params = params_magic(params0);
        publish_msg0(params);
    } catch (e) {
        show_popup('warn', fmt_escape_html(e));
        return false;
    }
}

function publish_msg0(params) {
    var path = fill_path_template('/exchanges/:vhost/:name/publish', params);
    params['payload_encoding'] = 'string';
    params['properties'] = {};
    params['properties']['delivery_mode'] = parseInt(params['delivery_mode']);
    if (params['headers'] != '')
        params['properties']['headers'] = params['headers'];
    var props = [['content_type',     'str'],
                 ['content_encoding', 'str'],
                 ['correlation_id',   'str'],
                 ['reply_to',         'str'],
                 ['expiration',       'str'],
                 ['message_id',       'str'],
                 ['type',             'str'],
                 ['user_id',          'str'],
                 ['app_id',           'str'],
                 ['cluster_id',       'str'],
                 ['priority',         'int'],
                 ['timestamp',        'int']];
    for (var i in props) {
        var name = props[i][0];
        var type = props[i][1];
        if (params['props'][name] != undefined && params['props'][name] != '') {
            var value = params['props'][name];
            if (type == 'int') value = parseInt(value);
            params['properties'][name] = value;
        }
    }
    with_req('POST', path, JSON.stringify(params), function(resp) {
            var result = jQuery.parseJSON(resp.responseText);
            if (result.routed) {
                show_popup('info', 'Message published.');
            } else {
                show_popup('warn', 'Message published, but not routed.');
            }
        });
}

function get_msgs(params) {
    var path = fill_path_template('/queues/:vhost/:name/get', params);
    with_req('POST', path, JSON.stringify(params), function(resp) {
            var msgs = jQuery.parseJSON(resp.responseText);
            if (msgs.length == 0) {
                show_popup('info', 'Queue is empty');
            } else {
                $('#msg-wrapper').slideUp(200);
                replace_content('msg-wrapper', format('messages', {'msgs': msgs}));
                $('#msg-wrapper').slideDown(200);
            }
        });
}

function with_reqs(reqs, acc, fun) {
    if (keys(reqs).length > 0) {
        var key = keys(reqs)[0];
        with_req('GET', reqs[key], null, function(resp) {
                acc[key] = jQuery.parseJSON(resp.responseText);
                var remainder = {};
                for (var k in reqs) {
                    if (k != key) remainder[k] = reqs[k];
                }
                with_reqs(remainder, acc, fun);
            });
    }
    else {
        fun(acc);
    }
}

function replace_content(id, html) {
    $("#" + id).html(html);
}

var ejs_cached = {};

function format(template, json) {
    try {
        var cache = true;
        if (!(template in ejs_cached)) {
            ejs_cached[template] = true;
            cache = false;
        }
        var tmpl = new EJS({url: 'js/tmpl/' + template + '.ejs', cache: cache});
        return tmpl.render(json);
    } catch (err) {
        clearInterval(timer);
        console.log("Uncaught error: " + err);
        console.log("Stack: " + err['stack']);
        debug(err['name'] + ": " + err['message'] + "\n" + err['stack'] + "\n");
    }
}

function update_status(status) {
    var text;
    if (status == 'ok')
        text = "Refreshed " + fmt_date(new Date());
    else if (status == 'error') {
        var next_try = new Date(new Date().getTime() + timer_interval);
        text = "Error: could not connect to server since " +
            fmt_date(last_successful_connect) + ". Will retry at " +
            fmt_date(next_try) + ".";
    }
    else
        throw("Unknown status " + status);

    var html = format('status', {status: status, text: text});
    replace_content('status', html);
}

function has_auth_cookie_value() {
    return get_cookie_value('auth') != null;
}

function auth_header() {
    if(has_auth_cookie_value()) {
        return "Basic " + decodeURIComponent(get_cookie_value('auth'));
    } else {
        return null;
    }
}

function with_req(method, path, body, fun) {
    if(!has_auth_cookie_value()) {
        // navigate to the login form
        location.reload();
        return;
    }

    var json;
    var req = xmlHttpRequest();
    req.open(method, 'api' + path, true );
    req.setRequestHeader('authorization', auth_header());
    req.setRequestHeader('x-vhost', current_vhost);
    req.onreadystatechange = function () {
        if (req.readyState == 4) {
            var ix = jQuery.inArray(req, outstanding_reqs);
            if (ix != -1) {
                outstanding_reqs.splice(ix, 1);
            }
            if (check_bad_response(req, true)) {
                last_successful_connect = new Date();
                fun(req);
            }
        }
    };
    outstanding_reqs.push(req);
    req.send(body);
}

function sync_get(path) {
    return sync_req('GET', [], path);
}

function sync_put(sammy, path_template) {
    return sync_req('PUT', sammy.params, path_template);
}

function sync_delete(sammy, path_template, options) {
    return sync_req('DELETE', sammy.params, path_template, options);
}

function sync_post(sammy, path_template) {
    return sync_req('POST', sammy.params, path_template);
}

function sync_req(type, params0, path_template, options) {
    var params;
    var path;
    try {
        params = params_magic(params0);
        path = fill_path_template(path_template, params);
    } catch (e) {
        show_popup('warn', fmt_escape_html(e));
        return false;
    }
    var req = xmlHttpRequest();
    req.open(type, 'api' + path, false);
    req.setRequestHeader('content-type', 'application/json');
    req.setRequestHeader('authorization', auth_header());

    if (options != undefined || options != null) {
	if (options.headers != undefined || options.headers != null) {
	    jQuery.each(options.headers, function (k, v) {
		req.setRequestHeader(k, v);
	    });
	}
    }

    try {
        if (type == 'GET')
            req.send(null);
        else
            req.send(JSON.stringify(params));
    }
    catch (e) {
        if (e.number == 0x80004004) {
            // 0x80004004 means "Operation aborted."
            // http://support.microsoft.com/kb/186063
            // MSIE6 appears to do this in response to HTTP 204.
        }
    }

    if (check_bad_response(req, false)) {
        if (type == 'GET')
            return req.responseText;
        else
            return true;
    }
    else {
        return false;
    }
}

function check_bad_response(req, full_page_404) {
    // 1223 == 204 - see http://www.enhanceie.com/ie/bugs.asp
    // MSIE7 and 8 appear to do this in response to HTTP 204.
    if ((req.status >= 200 && req.status < 300) || req.status == 1223) {
        return true;
    }
    else if (req.status == 404 && full_page_404) {
        var html = format('404', {});
        replace_content('main', html);
    }
    else if (req.status >= 400 && req.status <= 404) {
        var reason = JSON.parse(req.responseText).reason;
        if (typeof(reason) != 'string') reason = JSON.stringify(reason);

        var error = JSON.parse(req.responseText).error;
        if (typeof(error) != 'string') error = JSON.stringify(error);

        if (error == 'bad_request' || error == 'not_found' || error == 'not_authorised') {
            show_popup('warn', fmt_escape_html(reason));
        } else if (error == 'page_out_of_range') {
            var seconds = 60;
            if (last_page_out_of_range_error > 0)
                    seconds = (new Date().getTime() - last_page_out_of_range_error.getTime())/1000;
            if (seconds > 3) {
                 Sammy.log('server reports page is out of range, redirecting to page 1');
                 var contexts = ["queues", "exchanges", "connections", "channels"];
                 var matches = /api\/(.*)\?/.exec(req.responseURL);
                 if (matches != null && matches.length > 1) {
                     contexts.forEach(function(item) {
                         if (matches[1].indexOf(item) == 0) {update_pages(item, 1)};
                     });
                 } else update_pages(current_template, 1);

                 last_page_out_of_range_error = new Date();
            }
        }
    }
    else if (req.status == 408) {
        update_status('timeout');
    }
    else if (req.status == 0) { // Non-MSIE: could not connect
        update_status('error');
    }
    else if (req.status > 12000) { // MSIE: could not connect
        update_status('error');
    }
    else if (req.status == 503) { // Proxy: could not connect
        update_status('error');
    }
    else {
        debug("Management API returned status code " + req.status + ": <strong>" + fmt_escape_html_one_line(req.responseText) + "</strong>");
        clearInterval(timer);
    }

    return false;
}

function fill_path_template(template, params) {
    var re = /:[a-zA-Z_]*/g;
    return template.replace(re, function(m) {
            var str = esc(params[m.substring(1)]);
            if (str == '') {
                throw(m.substring(1) + " is required");
            }
            return str;
        });
}

function params_magic(params) {
    return check_password(maybe_remove_fields(collapse_multifields(params)));
}

function collapse_multifields(params0) {
    function set(x) { return x != '' && x != undefined }

    var params = {};
    var ks = keys(params0);
    var ids = [];
    for (i in ks) {
        var key = ks[i];
        var match = key.match(/([a-z]*)_([0-9_]*)_mftype/);
        var match2 = key.match(/[a-z]*_[0-9_]*_mfkey/);
        var match3 = key.match(/[a-z]*_[0-9_]*_mfvalue/);
        if (match == null && match2 == null && match3 == null) {
            params[key] = params0[key];
        }
        else if (match == null) {
            // Do nothing, value is handled below
        }
        else {
            var name = match[1];
            var id = match[2];
            ids.push([name, id]);
        }
    }
    ids.sort();
    var id_map = {};
    for (i in ids) {
        var name = ids[i][0];
        var id = ids[i][1];
        if (params[name] == undefined) {
            params[name] = {};
            id_map[name] = {};
        }
        var id_parts = id.split('_');
        var k = params0[name + '_' + id_parts[0] + '_mfkey'];
        var v = params0[name + '_' + id + '_mfvalue'];
        var t = params0[name + '_' + id + '_mftype'];
        var val = null;
        var top_level = id_parts.length == 1;
        if (t == 'list') {
            val = [];
            id_map[name][id] = val;
        }
        else if ((set(k) && top_level) || set(v)) {
            if (t == 'boolean') {
                if (v != 'true' && v != 'false')
                    throw(k + ' must be "true" or "false"; got ' + v);
                val = (v == 'true');
            }
            else if (t == 'number') {
                var n = parseFloat(v);
                if (isNaN(n))
                    throw(k + ' must be a number; got ' + v);
                val = n;
            }
            else {
                val = v;
            }
        }
        if (val != null) {
            if (top_level) {
                params[name][k] = val;
            }
            else {
                var prefix = id_parts.slice(0, id_parts.length - 1).join('_');
                id_map[name][prefix].push(val);
            }
        }
    }
    return params;
}

function check_password(params) {
    if (params['password'] != undefined) {
        if (params['password'] == '') {
            throw("Please specify a password.");
        }
        if (params['password'] != params['password_confirm']) {
            throw("Passwords do not match.");
        }
        delete params['password_confirm'];
    }

    return params;
}

function maybe_remove_fields(params) {
    $('.controls-appearance').each(function(index) {
        var options = $(this).get(0).options;
        var selected = $(this).val();

        for (i = 0; i < options.length; i++) {
            var option = options[i].value;
            if (option != selected) {
                delete params[option];
            }
        }
        delete params[$(this).attr('name')];
    });
    return params;
}

function put_parameter(sammy, mandatory_keys, num_keys, bool_keys,
                       arrayable_keys) {
    for (var i in sammy.params) {
        if (i === 'length' || !sammy.params.hasOwnProperty(i)) continue;
        if (sammy.params[i] == '' && jQuery.inArray(i, mandatory_keys) == -1) {
            delete sammy.params[i];
        }
        else if (jQuery.inArray(i, num_keys) != -1) {
            sammy.params[i] = parseInt(sammy.params[i]);
        }
        else if (jQuery.inArray(i, bool_keys) != -1) {
            sammy.params[i] = sammy.params[i] == 'true';
        }
        else if (jQuery.inArray(i, arrayable_keys) != -1) {
            sammy.params[i] = sammy.params[i].split(' ');
            if (sammy.params[i].length == 1) {
                sammy.params[i] = sammy.params[i][0];
            }
        }
    }
    var params = {"component": sammy.params.component,
                  "vhost":     sammy.params.vhost,
                  "name":      sammy.params.name,
                  "value":     params_magic(sammy.params)};
    delete params.value.vhost;
    delete params.value.component;
    delete params.value.name;
    sammy.params = params;
    if (sync_put(sammy, '/parameters/:component/:vhost/:name')) update();
}

function put_cast_params(sammy, path, mandatory_keys, num_keys, bool_keys) {
    for (var i in sammy.params) {
        if (i === 'length' || !sammy.params.hasOwnProperty(i)) continue;
        if (sammy.params[i] == '' && jQuery.inArray(i, mandatory_keys) == -1) {
            delete sammy.params[i];
        }
        else if (jQuery.inArray(i, num_keys) != -1) {
            sammy.params[i] = parseInt(sammy.params[i]);
        }
        else if (jQuery.inArray(i, bool_keys) != -1) {
            sammy.params[i] = sammy.params[i] == 'true';
        }
    }
    if (sync_put(sammy, path)) update();
}

function update_column_options(sammy) {
    var mode = sammy.params['mode'];
    for (var group in COLUMNS[mode]) {
        var options = COLUMNS[mode][group];
        for (var i = 0; i < options.length; i++) {
            var key = options[i][0];
            var value = sammy.params[mode + '-' + key] != undefined;
            store_pref('column-' + mode + '-' + key, value);
        }
    }

    partial_update();
}

function debug(str) {
    $('<p>' + str + '</p>').appendTo('#debug');
}

function keys(obj) {
    var ks = [];
    for (var k in obj) {
        ks.push(k);
    }
    return ks;
}

// Don't use the jQuery AJAX support, it seems to have trouble reporting
// server-down type errors.
function xmlHttpRequest() {
    var res;
    try {
        res = new XMLHttpRequest();
    }
    catch(e) {
        res = new ActiveXObject("Microsoft.XMLHttp");
    }
    return res;
}

// Our base64 library takes a string that is really a byte sequence,
// and will throw if given a string with chars > 255 (and hence not
// DTRT for chars > 127). So encode a unicode string as a UTF-8
// sequence of "bytes".
function b64_encode_utf8(str) {
    return base64.encode(encode_utf8(str));
}

// encodeURIComponent handles utf-8, unescape does not. Neat!
function encode_utf8(str) {
  return unescape(encodeURIComponent(str));
}

(function($){
    $.fn.extend({
        center: function () {
            return this.each(function() {
                var top = ($(window).height() - $(this).outerHeight()) / 2;
                var left = ($(window).width() - $(this).outerWidth()) / 2;
                $(this).css({margin:0, top: (top > 0 ? top : 0)+'px', left: (left > 0 ? left : 0)+'px'});
            });
        }
    });
})(jQuery);

function debounce(f, delay) {
    var timeout = null;

    return function() {
        var obj = this;
        var args = arguments;

        function delayed () {
            f.apply(obj, args);
            timeout = null;
        }
        if (timeout) clearTimeout(timeout);
        timeout = setTimeout(delayed, delay);
    }
}

function rename_multifield(params, from, to) {
    var new_params = {};
    for(var key in params){
        var match = key.match("^" + from + "_[0-9_]*_mftype$");
        var match2 = key.match("^" + from +  "_[0-9_]*_mfkey$");
        var match3 = key.match("^" + from + "_[0-9_]*_mfvalue$");
        if (match != null) {
            new_params[match[0].replace(from, to)] = params[match];
        }
        else if (match2 != null) {
            new_params[match2[0].replace(from, to)] = params[match2];
        }
        else if (match3 != null) {
            new_params[match3[0].replace(from, to)] = params[match3];
        }
        else {
            new_params[key] = params[key]
        }
    }
    return new_params;
}<|MERGE_RESOLUTION|>--- conflicted
+++ resolved
@@ -591,19 +591,8 @@
             }
         }
     });
-<<<<<<< HEAD
-    $('.list-exchanges').change(function() {
-        var selected = $(this).val();
-        var data = {'exchanges' : JSON.parse(sync_get('/exchanges/' + esc(selected)))};
-        replace_content('list-exchanges', format('list-exchanges', data));
-        postprocess_partial();
-    });
-    $('.help').die().live('click', function() {
-        help($(this).attr('id'));
-=======
     $(document).on('click', '.help', function() {
       show_popup('help', HELP[$(this).attr('id')]);
->>>>>>> e9d8d71a
     });
     $(document).on('click', '.popup-options-link', function() {
         $('.popup-owner').removeClass('popup-owner');
