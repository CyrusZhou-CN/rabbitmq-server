%%  The contents of this file are subject to the Mozilla Public License
%%  Version 1.1 (the "License"); you may not use this file except in
%%  compliance with the License. You may obtain a copy of the License
%%  at http://www.mozilla.org/MPL/
%%
%%  Software distributed under the License is distributed on an "AS IS"
%%  basis, WITHOUT WARRANTY OF ANY KIND, either express or implied. See
%%  the License for the specific language governing rights and
%%  limitations under the License.
%%
%%  The Original Code is RabbitMQ.
%%
%%  The Initial Developer of the Original Code is GoPivotal, Inc.
%%  Copyright (c) 2007-2013 GoPivotal, Inc.  All rights reserved.
%%

-module(rabbit_shovel_worker).
-behaviour(gen_server2).

-export([start_link/3]).
-export([init/1, handle_call/3, handle_cast/2, handle_info/2, terminate/2,
         code_change/3]).

-include_lib("amqp_client/include/amqp_client.hrl").
-include("rabbit_shovel.hrl").

-define(MAX_CONNECTION_CLOSE_TIMEOUT, 10000).

-record(state, {inbound_conn, inbound_ch, outbound_conn, outbound_ch,
                name, type, config, inbound_uri, outbound_uri, unacked}).

start_link(Type, Name, Config) ->
    ok = rabbit_shovel_status:report(Name, Type, starting),
    gen_server2:start_link(?MODULE, [Type, Name, Config], []).

%%---------------------------
%% Gen Server Implementation
%%---------------------------

init([Type, Name, Config]) ->
    gen_server2:cast(self(), init),
    {ok, Shovel} = parse(Type, Name, Config),
    {ok, #state{name = Name, type = Type, config = Shovel}}.

parse(static,  Name, Config) -> rabbit_shovel_config:parse(Name, Config);
parse(dynamic, Name, Config) -> rabbit_shovel_parameters:parse(Name, Config).

handle_call(_Msg, _From, State) ->
    {noreply, State}.

handle_cast(init, State = #state{config = Config}) ->
<<<<<<< HEAD
    process_flag(trap_exit, true),
    random:seed(now()),
    #shovel{sources = Sources, destinations = Destinations} = Config,
    {InboundConn, InboundChan, InboundURI} =
        make_conn_and_chan(Sources#endpoint.uris),
    {OutboundConn, OutboundChan, OutboundURI} =
        make_conn_and_chan(Destinations#endpoint.uris),
=======
    %% TODO when we move to minimum R13B01:
    %% random:seed(now()),
    {A, B, C} = now(),
    random:seed(A, B, C),
    #shovel{sources = Sources, destinations = Destinations} = Config,
    {InboundConn, InboundChan, InboundParams} =
        make_conn_and_chan(Sources#endpoint.amqp_params),
    {OutboundConn, OutboundChan, OutboundParams} =
        make_conn_and_chan(Destinations#endpoint.amqp_params),

    %% Don't trap exits until we have established connections so that
    %% if we try to shut down while waiting for a connection to be
    %% established then we don't block
    process_flag(trap_exit, true),

    create_resources(InboundChan,
                     Sources#endpoint.resource_declarations),
>>>>>>> 03f0a182

    (Sources#endpoint.resource_declaration)(InboundConn, InboundChan),
    (Destinations#endpoint.resource_declaration)(OutboundConn, OutboundChan),

    NoAck = Config#shovel.ack_mode =:= no_ack,
    case NoAck of
        false -> Prefetch = Config#shovel.prefetch_count,
                 #'basic.qos_ok'{} =
                     amqp_channel:call(
                       InboundChan, #'basic.qos'{prefetch_count = Prefetch});
        true  -> ok
    end,

    case Config#shovel.ack_mode of
        on_confirm ->
            #'confirm.select_ok'{} =
                amqp_channel:call(OutboundChan, #'confirm.select'{}),
            ok = amqp_channel:register_confirm_handler(OutboundChan, self());
        _ ->
            ok
    end,

    #'basic.consume_ok'{} =
        amqp_channel:subscribe(
          InboundChan, #'basic.consume'{queue  = Config#shovel.queue,
                                        no_ack = NoAck},
          self()),

    State1 =
        State#state{inbound_conn = InboundConn, inbound_ch = InboundChan,
                    outbound_conn = OutboundConn, outbound_ch = OutboundChan,
                    inbound_uri = InboundURI,
                    outbound_uri = OutboundURI,
                    unacked = gb_trees:empty()},
    ok = report_running(State1),
    {noreply, State1}.

handle_info(#'basic.consume_ok'{}, State) ->
    {noreply, State};

handle_info({#'basic.deliver'{delivery_tag = Tag,
                              exchange = Exchange, routing_key = RoutingKey},
             Msg = #amqp_msg{props = Props = #'P_basic'{}}},
            State = #state{inbound_uri  = InboundURI,
                           outbound_uri = OutboundURI,
                           config = #shovel{publish_properties = PropsFun,
                                            publish_fields     = FieldsFun}}) ->
    Method = #'basic.publish'{exchange = Exchange, routing_key = RoutingKey},
    Method1 = FieldsFun(InboundURI, OutboundURI, Method),
    Msg1 = Msg#amqp_msg{props = PropsFun(InboundURI, OutboundURI, Props)},
    {noreply, publish(Tag, Method1, Msg1, State)};

handle_info(#'basic.ack'{delivery_tag = Seq, multiple = Multiple},
            State = #state{config = #shovel{ack_mode = on_confirm}}) ->
    {noreply, confirm_to_inbound(
                fun (DTag, Multi) ->
                        #'basic.ack'{delivery_tag = DTag, multiple = Multi}
                end, Seq, Multiple, State)};

handle_info(#'basic.nack'{delivery_tag = Seq, multiple = Multiple},
            State = #state{config = #shovel{ack_mode = on_confirm}}) ->
    {noreply, confirm_to_inbound(
                fun (DTag, Multi) ->
                        #'basic.nack'{delivery_tag = DTag, multiple = Multi}
                end, Seq, Multiple, State)};

handle_info(#'basic.cancel'{}, State = #state{name = Name}) ->
    rabbit_log:warning("Shovel ~p received 'basic.cancel' from the broker~n",
                       [Name]),
    {stop, {shutdown, restart}, State};

handle_info({'EXIT', InboundConn, Reason},
            State = #state{inbound_conn = InboundConn}) ->
    {stop, {inbound_conn_died, Reason}, State};

handle_info({'EXIT', OutboundConn, Reason},
            State = #state{outbound_conn = OutboundConn}) ->
    {stop, {outbound_conn_died, Reason}, State}.

terminate(Reason, #state{inbound_conn = undefined, inbound_ch = undefined,
                         outbound_conn = undefined, outbound_ch = undefined,
                         name = Name, type = Type}) ->
    rabbit_shovel_status:report(Name, Type, {terminated, Reason}),
    ok;
terminate(Reason, State) ->
    catch amqp_connection:close(State#state.inbound_conn,
                                ?MAX_CONNECTION_CLOSE_TIMEOUT),
    catch amqp_connection:close(State#state.outbound_conn,
                                ?MAX_CONNECTION_CLOSE_TIMEOUT),
    rabbit_shovel_status:report(State#state.name, State#state.type,
                                {terminated, Reason}),
    ok.

code_change(_OldVsn, State, _Extra) ->
    {ok, State}.

%%---------------------------
%% Helpers
%%---------------------------

confirm_to_inbound(MsgCtr, Seq, Multiple, State =
                       #state{inbound_ch = InboundChan, unacked = Unacked}) ->
    ok = amqp_channel:cast(
           InboundChan, MsgCtr(gb_trees:get(Seq, Unacked), Multiple)),
    Unacked1 = remove_delivery_tags(Seq, Multiple, Unacked),
    State#state{unacked = Unacked1}.

remove_delivery_tags(Seq, false, Unacked) ->
    gb_trees:delete(Seq, Unacked);
remove_delivery_tags(Seq, true, Unacked) ->
    case gb_trees:is_empty(Unacked) of
        true  -> Unacked;
        false -> {Smallest, _Val, Unacked1} = gb_trees:take_smallest(Unacked),
                 case Smallest > Seq of
                     true  -> Unacked;
                     false -> remove_delivery_tags(Seq, true, Unacked1)
                 end
    end.

report_running(State) ->
    rabbit_shovel_status:report(
      State#state.name, State#state.type,
      {running, [{src_uri,      State#state.inbound_uri},
                 {src_channel,  State#state.inbound_ch},
                 {dest_uri,     State#state.outbound_uri},
                 {dest_channel, State#state.outbound_ch}]}).

publish(Tag, Method, Msg,
        State = #state{inbound_ch = InboundChan, outbound_ch = OutboundChan,
                       config = Config, unacked = Unacked}) ->
    Seq = case Config#shovel.ack_mode of
              on_confirm  -> amqp_channel:next_publish_seqno(OutboundChan);
              _           -> undefined
          end,
    ok = amqp_channel:call(OutboundChan, Method, Msg),
    case Config#shovel.ack_mode of
        no_ack     -> State;
        on_confirm -> State#state{unacked = gb_trees:insert(Seq, Tag, Unacked)};
        on_publish -> ok = amqp_channel:cast(
                             InboundChan, #'basic.ack'{delivery_tag = Tag}),
                      State
    end.

make_conn_and_chan(URIs) ->
    URI = lists:nth(random:uniform(length(URIs)), URIs),
    {ok, AmqpParam} = amqp_uri:parse(URI),
    {ok, Conn} = amqp_connection:start(AmqpParam),
    link(Conn),
    {ok, Chan} = amqp_connection:open_channel(Conn),
    {Conn, Chan, amqp_uri:remove_credentials(URI)}.<|MERGE_RESOLUTION|>--- conflicted
+++ resolved
@@ -49,33 +49,17 @@
     {noreply, State}.
 
 handle_cast(init, State = #state{config = Config}) ->
-<<<<<<< HEAD
-    process_flag(trap_exit, true),
     random:seed(now()),
     #shovel{sources = Sources, destinations = Destinations} = Config,
     {InboundConn, InboundChan, InboundURI} =
         make_conn_and_chan(Sources#endpoint.uris),
     {OutboundConn, OutboundChan, OutboundURI} =
         make_conn_and_chan(Destinations#endpoint.uris),
-=======
-    %% TODO when we move to minimum R13B01:
-    %% random:seed(now()),
-    {A, B, C} = now(),
-    random:seed(A, B, C),
-    #shovel{sources = Sources, destinations = Destinations} = Config,
-    {InboundConn, InboundChan, InboundParams} =
-        make_conn_and_chan(Sources#endpoint.amqp_params),
-    {OutboundConn, OutboundChan, OutboundParams} =
-        make_conn_and_chan(Destinations#endpoint.amqp_params),
 
     %% Don't trap exits until we have established connections so that
     %% if we try to shut down while waiting for a connection to be
     %% established then we don't block
     process_flag(trap_exit, true),
-
-    create_resources(InboundChan,
-                     Sources#endpoint.resource_declarations),
->>>>>>> 03f0a182
 
     (Sources#endpoint.resource_declaration)(InboundConn, InboundChan),
     (Destinations#endpoint.resource_declaration)(OutboundConn, OutboundChan),
