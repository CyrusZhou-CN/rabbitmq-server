{application, rabbitmq_tracing,
 [{description, "RabbitMQ message logging / tracing"},
  {vsn, ""},
  {modules, []},
  {registered, []},
  {mod, {rabbit_tracing_app, []}},
  {env, [{directory, "/var/tmp/rabbitmq-tracing"},
         {username, <<"guest">>},
         {password, <<"guest">>}]},
<<<<<<< HEAD
  {broker_version_requirements, []},
  {applications, [kernel, stdlib, rabbit, rabbitmq_management]}]}.
=======
  {applications, [kernel, stdlib, rabbit_common, rabbit, rabbitmq_management]}]}.
>>>>>>> 88f1403a
<|MERGE_RESOLUTION|>--- conflicted
+++ resolved
@@ -7,9 +7,5 @@
   {env, [{directory, "/var/tmp/rabbitmq-tracing"},
          {username, <<"guest">>},
          {password, <<"guest">>}]},
-<<<<<<< HEAD
   {broker_version_requirements, []},
-  {applications, [kernel, stdlib, rabbit, rabbitmq_management]}]}.
-=======
-  {applications, [kernel, stdlib, rabbit_common, rabbit, rabbitmq_management]}]}.
->>>>>>> 88f1403a
+  {applications, [kernel, stdlib, rabbit_common, rabbit, rabbitmq_management]}]}.