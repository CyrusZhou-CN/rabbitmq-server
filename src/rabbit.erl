%% The contents of this file are subject to the Mozilla Public License
%% Version 1.1 (the "License"); you may not use this file except in
%% compliance with the License. You may obtain a copy of the License
%% at http://www.mozilla.org/MPL/
%%
%% Software distributed under the License is distributed on an "AS IS"
%% basis, WITHOUT WARRANTY OF ANY KIND, either express or implied. See
%% the License for the specific language governing rights and
%% limitations under the License.
%%
%% The Original Code is RabbitMQ.
%%
%% The Initial Developer of the Original Code is VMware, Inc.
%% Copyright (c) 2007-2011 VMware, Inc.  All rights reserved.
%%

-module(rabbit).

-behaviour(application).

-export([maybe_hipe_compile/0, prepare/0, start/0, stop/0, stop_and_halt/0,
         status/0, is_running/0, is_running/1, environment/0,
         rotate_logs/1, force_event_refresh/0]).

-export([start/2, stop/1, diagnostics/1]).

-export([log_location/1]). %% for testing

%%---------------------------------------------------------------------------
%% Boot steps.
-export([maybe_insert_default_data/0, boot_delegate/0, recover/0]).

-rabbit_boot_step({pre_boot, [{description, "rabbit boot start"}]}).

-rabbit_boot_step({codec_correctness_check,
                   [{description, "codec correctness check"},
                    {mfa,         {rabbit_binary_generator,
                                   check_empty_content_body_frame_size,
                                   []}},
                    {requires,    pre_boot},
                    {enables,     external_infrastructure}]}).

-rabbit_boot_step({database,
                   [{mfa,         {rabbit_mnesia, init, []}},
                    {requires,    file_handle_cache},
                    {enables,     external_infrastructure}]}).

-rabbit_boot_step({file_handle_cache,
                   [{description, "file handle cache server"},
                    {mfa,         {rabbit_sup, start_restartable_child,
                                   [file_handle_cache]}},
                    {requires,    pre_boot},
                    {enables,     worker_pool}]}).

-rabbit_boot_step({worker_pool,
                   [{description, "worker pool"},
                    {mfa,         {rabbit_sup, start_child, [worker_pool_sup]}},
                    {requires,    pre_boot},
                    {enables,     external_infrastructure}]}).

-rabbit_boot_step({external_infrastructure,
                   [{description, "external infrastructure ready"}]}).

-rabbit_boot_step({rabbit_registry,
                   [{description, "plugin registry"},
                    {mfa,         {rabbit_sup, start_child,
                                   [rabbit_registry]}},
                    {requires,    external_infrastructure},
                    {enables,     kernel_ready}]}).

-rabbit_boot_step({rabbit_log,
                   [{description, "logging server"},
                    {mfa,         {rabbit_sup, start_restartable_child,
                                   [rabbit_log]}},
                    {requires,    external_infrastructure},
                    {enables,     kernel_ready}]}).

-rabbit_boot_step({rabbit_event,
                   [{description, "statistics event manager"},
                    {mfa,         {rabbit_sup, start_restartable_child,
                                   [rabbit_event]}},
                    {requires,    external_infrastructure},
                    {enables,     kernel_ready}]}).

-rabbit_boot_step({kernel_ready,
                   [{description, "kernel ready"},
                    {requires,    external_infrastructure}]}).

-rabbit_boot_step({rabbit_alarm,
                   [{description, "alarm handler"},
                    {mfa,         {rabbit_alarm, start, []}},
                    {requires,    kernel_ready},
                    {enables,     core_initialized}]}).

-rabbit_boot_step({rabbit_memory_monitor,
                   [{description, "memory monitor"},
                    {mfa,         {rabbit_sup, start_restartable_child,
                                   [rabbit_memory_monitor]}},
                    {requires,    rabbit_alarm},
                    {enables,     core_initialized}]}).

-rabbit_boot_step({guid_generator,
                   [{description, "guid generator"},
                    {mfa,         {rabbit_sup, start_restartable_child,
                                   [rabbit_guid]}},
                    {requires,    kernel_ready},
                    {enables,     core_initialized}]}).

-rabbit_boot_step({delegate_sup,
                   [{description, "cluster delegate"},
                    {mfa,         {rabbit, boot_delegate, []}},
                    {requires,    kernel_ready},
                    {enables,     core_initialized}]}).

-rabbit_boot_step({rabbit_node_monitor,
                   [{description, "node monitor"},
                    {mfa,         {rabbit_sup, start_restartable_child,
                                   [rabbit_node_monitor]}},
                    {requires,    kernel_ready},
                    {enables,     core_initialized}]}).

-rabbit_boot_step({core_initialized,
                   [{description, "core initialized"},
                    {requires,    kernel_ready}]}).

-rabbit_boot_step({empty_db_check,
                   [{description, "empty DB check"},
                    {mfa,         {?MODULE, maybe_insert_default_data, []}},
                    {requires,    core_initialized},
                    {enables,     routing_ready}]}).

-rabbit_boot_step({recovery,
                   [{description, "exchange, queue and binding recovery"},
                    {mfa,         {rabbit, recover, []}},
                    {requires,    core_initialized},
                    {enables,     routing_ready}]}).

-rabbit_boot_step({mirror_queue_slave_sup,
                   [{description, "mirror queue slave sup"},
                    {mfa,         {rabbit_mirror_queue_slave_sup, start, []}},
                    {requires,    recovery},
                    {enables,     routing_ready}]}).

-rabbit_boot_step({mirrored_queues,
                   [{description, "adding mirrors to queues"},
                    {mfa,         {rabbit_mirror_queue_misc, on_node_up, []}},
                    {requires,    mirror_queue_slave_sup},
                    {enables,     routing_ready}]}).

-rabbit_boot_step({routing_ready,
                   [{description, "message delivery logic ready"},
                    {requires,    core_initialized}]}).

-rabbit_boot_step({log_relay,
                   [{description, "error log relay"},
                    {mfa,         {rabbit_error_logger, boot, []}},
                    {requires,    routing_ready},
                    {enables,     networking}]}).

-rabbit_boot_step({direct_client,
                   [{description, "direct client"},
                    {mfa,         {rabbit_direct, boot, []}},
                    {requires,    log_relay}]}).

-rabbit_boot_step({networking,
                   [{mfa,         {rabbit_networking, boot, []}},
                    {requires,    log_relay}]}).

-rabbit_boot_step({notify_cluster,
                   [{description, "notify cluster nodes"},
                    {mfa,         {rabbit_node_monitor, notify_cluster, []}},
                    {requires,    networking}]}).

%%---------------------------------------------------------------------------

-include("rabbit_framing.hrl").
-include("rabbit.hrl").

-define(APPS, [os_mon, mnesia, rabbit]).

%% see bug 24513 for how this list was created
-define(HIPE_WORTHY,
        [rabbit_reader, rabbit_channel, gen_server2,
         rabbit_exchange, rabbit_command_assembler, rabbit_framing_amqp_0_9_1,
         rabbit_basic, rabbit_event, lists, queue, priority_queue,
         rabbit_router, rabbit_trace, rabbit_misc, rabbit_binary_parser,
         rabbit_exchange_type_direct, rabbit_guid, rabbit_net,
         rabbit_amqqueue_process, rabbit_variable_queue,
         rabbit_binary_generator, rabbit_writer, delegate, gb_sets, lqueue,
         sets, orddict, rabbit_amqqueue, rabbit_limiter, gb_trees,
         rabbit_queue_index, gen, dict, ordsets, file_handle_cache,
         rabbit_msg_store, array, rabbit_msg_store_ets_index, rabbit_msg_file,
         rabbit_exchange_type_fanout, rabbit_exchange_type_topic, mnesia,
         mnesia_lib, rpc, mnesia_tm, qlc, sofs, proplists, credit_flow]).

%% HiPE compilation uses multiple cores anyway, but some bits are
%% IO-bound so we can go faster if we parallelise a bit more. In
%% practice 2 processes seems just as fast as any other number > 1,
%% and keeps the progress bar realistic-ish.
-define(HIPE_PROCESSES, 2).

%%----------------------------------------------------------------------------

-ifdef(use_specs).

-type(file_suffix() :: binary()).
%% this really should be an abstract type
-type(log_location() :: 'tty' | 'undefined' | file:filename()).

-spec(maybe_hipe_compile/0 :: () -> 'ok').
-spec(prepare/0 :: () -> 'ok').
-spec(start/0 :: () -> 'ok').
-spec(stop/0 :: () -> 'ok').
-spec(stop_and_halt/0 :: () -> no_return()).
-spec(rotate_logs/1 :: (file_suffix()) -> rabbit_types:ok_or_error(any())).
-spec(force_event_refresh/0 :: () -> 'ok').
-spec(status/0 ::
        () -> [{pid, integer()} |
               {running_applications, [{atom(), string(), string()}]} |
               {os, {atom(), atom()}} |
               {erlang_version, string()} |
               {memory, any()}]).
-spec(is_running/0 :: () -> boolean()).
-spec(is_running/1 :: (node()) -> boolean()).
-spec(environment/0 :: () -> [{atom() | term()}]).
-spec(log_location/1 :: ('sasl' | 'kernel') -> log_location()).

-spec(maybe_insert_default_data/0 :: () -> 'ok').
-spec(boot_delegate/0 :: () -> 'ok').
-spec(recover/0 :: () -> 'ok').

-spec(start/2 :: ('normal',[]) ->
		      {'error',
		       {'erlang_version_too_old',
			{'found',[any()]},
			{'required',[any(),...]}}} |
		      {'ok',pid()}).
-spec(stop/1 :: (_) -> 'ok').
-spec(diagnostics/1 :: ([node()]) -> string()).

-endif.

%%----------------------------------------------------------------------------

maybe_hipe_compile() ->
    {ok, Want} = application:get_env(rabbit, hipe_compile),
    Can = code:which(hipe) =/= non_existing,
    case {Want, Can} of
        {true,  true}  -> hipe_compile();
        {true,  false} -> io:format("Not HiPE compiling: HiPE not found in "
                                    "this Erlang installation.~n");
        {false, _}     -> ok
    end.

hipe_compile() ->
    Count = length(?HIPE_WORTHY),
    io:format("HiPE compiling:  |~s|~n                 |",
              [string:copies("-", Count)]),
    T1 = erlang:now(),
    PidMRefs = [spawn_monitor(fun () -> [begin
                                             {ok, M} = hipe:c(M, [o3]),
                                             io:format("#")
                                         end || M <- Ms]
                              end) ||
                   Ms <- split(?HIPE_WORTHY, ?HIPE_PROCESSES)],
    [receive
         {'DOWN', MRef, process, _, normal} -> ok;
         {'DOWN', MRef, process, _, Reason} -> exit(Reason)
     end || {_Pid, MRef} <- PidMRefs],
    T2 = erlang:now(),
    io:format("|~n~nCompiled ~B modules in ~Bs~n",
              [Count, timer:now_diff(T2, T1) div 1000000]).

split(L, N) -> split0(L, [[] || _ <- lists:seq(1, N)]).

split0([],       Ls)       -> Ls;
split0([I | Is], [L | Ls]) -> split0(Is, Ls ++ [[I | L]]).

prepare() ->
    ok = ensure_working_log_handlers(),
    ok = rabbit_upgrade:maybe_upgrade_mnesia().

start() ->
    try
        %% prepare/1 ends up looking at the rabbit app's env, so it
        %% needs to be loaded, but during the tests, it may end up
        %% getting loaded twice, so guard against that
        case application:load(rabbit) of
            ok                                -> ok;
            {error, {already_loaded, rabbit}} -> ok
        end,
        ok = prepare(),
        ok = rabbit_misc:start_applications(application_load_order())
    after
        %%give the error loggers some time to catch up
        timer:sleep(100)
    end.

stop() ->
    rabbit_log:info("Stopping Rabbit~n"),
    ok = rabbit_misc:stop_applications(application_load_order()).

stop_and_halt() ->
    try
        stop()
    after
        rabbit_misc:local_info_msg("Halting Erlang VM~n", []),
        init:stop()
    end,
    ok.

status() ->
    S1 = [{pid,                  list_to_integer(os:getpid())},
          {running_applications, application:which_applications(infinity)},
          {os,                   os:type()},
          {erlang_version,       erlang:system_info(system_version)},
          {memory,               erlang:memory()}],
    S2 = rabbit_misc:filter_exit_map(
           fun ({Key, {M, F, A}}) -> {Key, erlang:apply(M, F, A)} end,
           [{vm_memory_high_watermark, {vm_memory_monitor,
                                        get_vm_memory_high_watermark, []}},
            {vm_memory_limit,          {vm_memory_monitor,
                                        get_memory_limit, []}}]),
    S3 = rabbit_misc:with_exit_handler(
           fun () -> [] end,
           fun () -> [{file_descriptors, file_handle_cache:info()}] end),
    S4 = [{processes,        [{limit, erlang:system_info(process_limit)},
                              {used, erlang:system_info(process_count)}]},
          {run_queue,        erlang:statistics(run_queue)},
          {uptime,           begin
                                 {T,_} = erlang:statistics(wall_clock),
                                 T div 1000
                             end}],
    S1 ++ S2 ++ S3 ++ S4.

is_running() -> is_running(node()).

is_running(Node) ->
    case rpc:call(Node, application, which_applications, [infinity]) of
        {badrpc, _} -> false;
        Apps        -> proplists:is_defined(rabbit, Apps)
    end.

environment() ->
    lists:keysort(
      1, [P || P = {K, _} <- application:get_all_env(rabbit),
               K =/= default_pass]).

rotate_logs(BinarySuffix) ->
    Suffix = binary_to_list(BinarySuffix),
    rabbit_misc:local_info_msg("Rotating logs with suffix '~s'~n", [Suffix]),
    log_rotation_result(rotate_logs(log_location(kernel),
                                    Suffix,
                                    rabbit_error_logger_file_h),
                        rotate_logs(log_location(sasl),
                                    Suffix,
                                    rabbit_sasl_report_file_h)).

%%--------------------------------------------------------------------

start(normal, []) ->
    case erts_version_check() of
        ok ->
            {ok, SupPid} = rabbit_sup:start_link(),
            true = register(rabbit, self()),
            print_banner(),
            [ok = run_boot_step(Step) || Step <- boot_steps()],
            ok = rabbit_mnesia:delete_previously_running_nodes(),
            io:format("~nbroker running~n"),
            {ok, SupPid};
        Error ->
            Error
    end.

stop(_State) ->
    ok = rabbit_mnesia:record_running_nodes(),
    terminated_ok = error_logger:delete_report_handler(rabbit_error_logger),
    ok = rabbit_alarm:stop(),
    ok = case rabbit_mnesia:is_clustered() of
             true  -> rabbit_amqqueue:on_node_down(node());
             false -> rabbit_mnesia:empty_ram_only_tables()
         end,
    ok.

%%---------------------------------------------------------------------------
%% application life cycle

application_load_order() ->
    ok = load_applications(),
    {ok, G} = rabbit_misc:build_acyclic_graph(
                fun (App, _Deps) -> [{App, App}] end,
                fun (App,  Deps) -> [{Dep, App} || Dep <- Deps] end,
                [{App, app_dependencies(App)} ||
                    {App, _Desc, _Vsn} <- application:loaded_applications()]),
    true = digraph:del_vertices(
             G, digraph:vertices(G) -- digraph_utils:reachable(?APPS, G)),
    Result = digraph_utils:topsort(G),
    true = digraph:delete(G),
    Result.

load_applications() ->
    load_applications(queue:from_list(?APPS), sets:new()).

load_applications(Worklist, Loaded) ->
    case queue:out(Worklist) of
        {empty, _WorkList} ->
            ok;
        {{value, App}, Worklist1} ->
            case sets:is_element(App, Loaded) of
                true  -> load_applications(Worklist1, Loaded);
                false -> case application:load(App) of
                             ok                             -> ok;
                             {error, {already_loaded, App}} -> ok;
                             Error                          -> throw(Error)
                         end,
                         load_applications(
                           queue:join(Worklist1,
                                      queue:from_list(app_dependencies(App))),
                           sets:add_element(App, Loaded))
            end
    end.

app_dependencies(App) ->
    case application:get_key(App, applications) of
        undefined -> [];
        {ok, Lst} -> Lst
    end.

%%---------------------------------------------------------------------------
%% boot step logic

run_boot_step({StepName, Attributes}) ->
    Description = case lists:keysearch(description, 1, Attributes) of
                      {value, {_, D}} -> D;
                      false           -> StepName
                  end,
    case [MFA || {mfa, MFA} <- Attributes] of
        [] ->
            io:format("-- ~s~n", [Description]);
        MFAs ->
            io:format("starting ~-60s ...", [Description]),
            [try
                 apply(M,F,A)
             catch
<<<<<<< HEAD
                 _:Reason -> boot_step_error(Reason, erlang:get_stacktrace())
=======
                 _:Reason -> boot_failed(Reason, erlang:get_stacktrace())
>>>>>>> c23dbf8d
             end || {M,F,A} <- MFAs],
            io:format("done~n"),
            ok
    end.

boot_steps() ->
    sort_boot_steps(rabbit_misc:all_module_attributes(rabbit_boot_step)).

vertices(_Module, Steps) ->
    [{StepName, {StepName, Atts}} || {StepName, Atts} <- Steps].

edges(_Module, Steps) ->
    [case Key of
         requires -> {StepName, OtherStep};
         enables  -> {OtherStep, StepName}
     end || {StepName, Atts} <- Steps,
            {Key, OtherStep} <- Atts,
            Key =:= requires orelse Key =:= enables].

sort_boot_steps(UnsortedSteps) ->
    case rabbit_misc:build_acyclic_graph(fun vertices/2, fun edges/2,
                                         UnsortedSteps) of
        {ok, G} ->
            %% Use topological sort to find a consistent ordering (if
            %% there is one, otherwise fail).
            SortedSteps = lists:reverse(
                            [begin
                                 {StepName, Step} = digraph:vertex(G, StepName),
                                 Step
                             end || StepName <- digraph_utils:topsort(G)]),
            digraph:delete(G),
            %% Check that all mentioned {M,F,A} triples are exported.
            case [{StepName, {M,F,A}} ||
                     {StepName, Attributes} <- SortedSteps,
                     {mfa, {M,F,A}}         <- Attributes,
                     not erlang:function_exported(M, F, length(A))] of
                []               -> SortedSteps;
                MissingFunctions -> boot_error(
                                      "Boot step functions not exported: ~p~n",
                                      [MissingFunctions])
            end;
        {error, {vertex, duplicate, StepName}} ->
            boot_error("Duplicate boot step name: ~w~n", [StepName]);
        {error, {edge, Reason, From, To}} ->
            boot_error(
              "Could not add boot step dependency of ~w on ~w:~n~s",
              [To, From,
               case Reason of
                   {bad_vertex, V} ->
                       io_lib:format("Boot step not registered: ~w~n", [V]);
                   {bad_edge, [First | Rest]} ->
                       [io_lib:format("Cyclic dependency: ~w", [First]),
                        [io_lib:format(" depends on ~w", [Next]) ||
                            Next <- Rest],
                        io_lib:format(" depends on ~w~n", [First])]
               end])
    end.

<<<<<<< HEAD
boot_step_error(Reason, Stacktrace) ->
    boot_error("Error description:~n   ~p~n~n"
               "Log files (may contain more information):~n   ~s~n   ~s~n~n"
               "Stack trace:~n   ~p~n~n",
               [Reason, log_location(kernel), log_location(sasl), Stacktrace]).

boot_error(Format, Args) ->
    io:format("~n~nBOOT FAILED~n===========~n~n" ++ Format, Args),
=======
boot_failed({error, {timeout_waiting_for_tables, _}}, _Stacktrace) ->
    {Err, Nodes} =
        case rabbit_mnesia:read_previously_running_nodes() of
            [] -> {"Timeout waiting for tables.~n"
                   "Diagnostics for all cluster nodes follow:~n",
                   rabbit_mnesia:all_clustered_nodes()};
            Ns -> {format("Timeout waiting for tables from nodes: ~p.~n"
                          "Diagnostics for these nodes follow:~n", [Ns]), Ns}
        end,
    boot_error(Err ++ diagnostics(Nodes) ++ "~n~n", []);

boot_failed(Reason, Stacktrace) ->
    boot_error("FAILED~nReason: ~p~nStacktrace: ~p~n", [Reason, Stacktrace]).

boot_error(Format, Args) ->
    io:format("~n~nBOOT ERROR: " ++ Format, Args),
>>>>>>> c23dbf8d
    error_logger:error_msg(Format, Args),
    timer:sleep(1000),
    exit({?MODULE, failure_during_boot}).

diagnostics(Nodes) ->
    lists:foldl(fun({F, A}, Str) -> Str ++ format(F ++ "~n", A) end, "",
                lists:flatten([diagnostics_node(Node) || Node <- Nodes]) ++
                    diagnostics0()).

diagnostics0() ->
    [{"- current node: ~w", [node()]},
     case init:get_argument(home) of
         {ok, [[Home]]} -> {"- current node home dir: ~s", [Home]};
         Other          -> {"- no current node home dir: ~p", [Other]}
     end,
     {"- current node cookie hash: ~s", [rabbit_misc:cookie_hash()]}].

diagnostics_node(Node) ->
    {_NodeName, NodeHost} = rabbit_misc:nodeparts(Node),
    [{"~ndiagnostics for node ~s:", [Node]},
     case net_adm:names(NodeHost) of
         {error, EpmdReason} ->
             {"- unable to connect to epmd on ~s: ~w",
              [NodeHost, EpmdReason]};
         {ok, NamePorts} ->
             {"- nodes and their ports on ~s: ~p",
              [NodeHost, [{list_to_atom(Name), Port} ||
                             {Name, Port} <- NamePorts]]}
     end].

format(F, A) -> binary_to_list(iolist_to_binary(io_lib:format(F, A))).

%%---------------------------------------------------------------------------
%% boot step functions

boot_delegate() ->
    {ok, Count} = application:get_env(rabbit, delegate_count),
    rabbit_sup:start_child(delegate_sup, [Count]).

recover() ->
    rabbit_binding:recover(rabbit_exchange:recover(), rabbit_amqqueue:start()).

maybe_insert_default_data() ->
    case rabbit_mnesia:is_db_empty() of
        true -> insert_default_data();
        false -> ok
    end.

insert_default_data() ->
    {ok, DefaultUser} = application:get_env(default_user),
    {ok, DefaultPass} = application:get_env(default_pass),
    {ok, DefaultTags} = application:get_env(default_user_tags),
    {ok, DefaultVHost} = application:get_env(default_vhost),
    {ok, [DefaultConfigurePerm, DefaultWritePerm, DefaultReadPerm]} =
        application:get_env(default_permissions),
    ok = rabbit_vhost:add(DefaultVHost),
    ok = rabbit_auth_backend_internal:add_user(DefaultUser, DefaultPass),
    ok = rabbit_auth_backend_internal:set_tags(DefaultUser, DefaultTags),
    ok = rabbit_auth_backend_internal:set_permissions(DefaultUser, DefaultVHost,
                                                      DefaultConfigurePerm,
                                                      DefaultWritePerm,
                                                      DefaultReadPerm),
    ok.

%%---------------------------------------------------------------------------
%% logging

ensure_working_log_handlers() ->
    Handlers = gen_event:which_handlers(error_logger),
    ok = ensure_working_log_handler(error_logger_tty_h,
                                    rabbit_error_logger_file_h,
                                    error_logger_tty_h,
                                    log_location(kernel),
                                    Handlers),

    ok = ensure_working_log_handler(sasl_report_tty_h,
                                    rabbit_sasl_report_file_h,
                                    sasl_report_tty_h,
                                    log_location(sasl),
                                    Handlers),
    ok.

ensure_working_log_handler(OldHandler, NewHandler, TTYHandler,
                           LogLocation, Handlers) ->
    case LogLocation of
        undefined -> ok;
        tty       -> case lists:member(TTYHandler, Handlers) of
                         true  -> ok;
                         false ->
                             throw({error, {cannot_log_to_tty,
                                            TTYHandler, not_installed}})
                     end;
        _         -> case lists:member(NewHandler, Handlers) of
                         true  -> ok;
                         false -> case rotate_logs(LogLocation, "",
                                                   OldHandler, NewHandler) of
                                      ok -> ok;
                                      {error, Reason} ->
                                          throw({error, {cannot_log_to_file,
                                                         LogLocation, Reason}})
                                  end
                     end
    end.

log_location(Type) ->
    case application:get_env(rabbit, case Type of
                                         kernel -> error_logger;
                                         sasl   -> sasl_error_logger
                                     end) of
        {ok, {file, File}} -> File;
        {ok, false}        -> undefined;
        {ok, tty}          -> tty;
        {ok, silent}       -> undefined;
        {ok, Bad}          -> throw({error, {cannot_log_to_file, Bad}});
        _                  -> undefined
    end.

rotate_logs(File, Suffix, Handler) ->
    rotate_logs(File, Suffix, Handler, Handler).

rotate_logs(File, Suffix, OldHandler, NewHandler) ->
    case File of
        undefined -> ok;
        tty       -> ok;
        _         -> gen_event:swap_handler(
                       error_logger,
                       {OldHandler, swap},
                       {NewHandler, {File, Suffix}})
    end.

log_rotation_result({error, MainLogError}, {error, SaslLogError}) ->
    {error, {{cannot_rotate_main_logs, MainLogError},
             {cannot_rotate_sasl_logs, SaslLogError}}};
log_rotation_result({error, MainLogError}, ok) ->
    {error, {cannot_rotate_main_logs, MainLogError}};
log_rotation_result(ok, {error, SaslLogError}) ->
    {error, {cannot_rotate_sasl_logs, SaslLogError}};
log_rotation_result(ok, ok) ->
    ok.

force_event_refresh() ->
    rabbit_direct:force_event_refresh(),
    rabbit_networking:force_connection_event_refresh(),
    rabbit_channel:force_event_refresh(),
    rabbit_amqqueue:force_event_refresh().

%%---------------------------------------------------------------------------
%% misc

erts_version_check() ->
    FoundVer = erlang:system_info(version),
    case rabbit_misc:version_compare(?ERTS_MINIMUM, FoundVer, lte) of
        true  -> ok;
        false -> {error, {erlang_version_too_old,
                          {found, FoundVer}, {required, ?ERTS_MINIMUM}}}
    end.

print_banner() ->
    {ok, Product} = application:get_key(id),
    {ok, Version} = application:get_key(vsn),
    ProductLen = string:len(Product),
    io:format("~n"
              "+---+   +---+~n"
              "|   |   |   |~n"
              "|   |   |   |~n"
              "|   |   |   |~n"
              "|   +---+   +-------+~n"
              "|                   |~n"
              "| ~s  +---+   |~n"
              "|           |   |   |~n"
              "| ~s  +---+   |~n"
              "|                   |~n"
              "+-------------------+~n"
              "~s~n~s~n~s~n~n",
              [Product, string:right([$v|Version], ProductLen),
               ?PROTOCOL_VERSION,
               ?COPYRIGHT_MESSAGE, ?INFORMATION_MESSAGE]),
    Settings = [{"node",           node()},
                {"app descriptor", app_location()},
                {"home dir",       home_dir()},
                {"config file(s)", config_files()},
                {"cookie hash",    rabbit_misc:cookie_hash()},
                {"log",            log_location(kernel)},
                {"sasl log",       log_location(sasl)},
                {"database dir",   rabbit_mnesia:dir()},
                {"erlang version", erlang:system_info(version)}],
    DescrLen = 1 + lists:max([length(K) || {K, _V} <- Settings]),
    Format = fun (K, V) ->
                     io:format("~-" ++ integer_to_list(DescrLen) ++ "s: ~s~n",
                               [K, V])
             end,
    lists:foreach(fun ({"config file(s)" = K, []}) ->
                          Format(K, "(none)");
                      ({"config file(s)" = K, [V0 | Vs]}) ->
                          Format(K, V0), [Format("", V) || V <- Vs];
                      ({K, V}) ->
                          Format(K, V)
                  end, Settings),
    io:nl().

app_location() ->
    {ok, Application} = application:get_application(),
    filename:absname(code:where_is_file(atom_to_list(Application) ++ ".app")).

home_dir() ->
    case init:get_argument(home) of
        {ok, [[Home]]} -> Home;
        Other          -> Other
    end.

config_files() ->
    case init:get_argument(config) of
        {ok, Files} -> [filename:absname(
                          filename:rootname(File, ".config") ++ ".config") ||
                           File <- Files];
        error       -> []
    end.<|MERGE_RESOLUTION|>--- conflicted
+++ resolved
@@ -442,11 +442,7 @@
             [try
                  apply(M,F,A)
              catch
-<<<<<<< HEAD
                  _:Reason -> boot_step_error(Reason, erlang:get_stacktrace())
-=======
-                 _:Reason -> boot_failed(Reason, erlang:get_stacktrace())
->>>>>>> c23dbf8d
              end || {M,F,A} <- MFAs],
             io:format("done~n"),
             ok
@@ -505,17 +501,7 @@
                end])
     end.
 
-<<<<<<< HEAD
-boot_step_error(Reason, Stacktrace) ->
-    boot_error("Error description:~n   ~p~n~n"
-               "Log files (may contain more information):~n   ~s~n   ~s~n~n"
-               "Stack trace:~n   ~p~n~n",
-               [Reason, log_location(kernel), log_location(sasl), Stacktrace]).
-
-boot_error(Format, Args) ->
-    io:format("~n~nBOOT FAILED~n===========~n~n" ++ Format, Args),
-=======
-boot_failed({error, {timeout_waiting_for_tables, _}}, _Stacktrace) ->
+boot_step_error({error, {timeout_waiting_for_tables, _}}, _Stacktrace) ->
     {Err, Nodes} =
         case rabbit_mnesia:read_previously_running_nodes() of
             [] -> {"Timeout waiting for tables.~n"
@@ -526,12 +512,14 @@
         end,
     boot_error(Err ++ diagnostics(Nodes) ++ "~n~n", []);
 
-boot_failed(Reason, Stacktrace) ->
-    boot_error("FAILED~nReason: ~p~nStacktrace: ~p~n", [Reason, Stacktrace]).
+boot_step_error(Reason, Stacktrace) ->
+    boot_error("Error description:~n   ~p~n~n"
+               "Log files (may contain more information):~n   ~s~n   ~s~n~n"
+               "Stack trace:~n   ~p~n~n",
+               [Reason, log_location(kernel), log_location(sasl), Stacktrace]).
 
 boot_error(Format, Args) ->
-    io:format("~n~nBOOT ERROR: " ++ Format, Args),
->>>>>>> c23dbf8d
+    io:format("~n~nBOOT FAILED~n===========~n~n" ++ Format, Args),
     error_logger:error_msg(Format, Args),
     timer:sleep(1000),
     exit({?MODULE, failure_during_boot}).
