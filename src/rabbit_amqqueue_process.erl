%% The contents of this file are subject to the Mozilla Public License
%% Version 1.1 (the "License"); you may not use this file except in
%% compliance with the License. You may obtain a copy of the License
%% at http://www.mozilla.org/MPL/
%%
%% Software distributed under the License is distributed on an "AS IS"
%% basis, WITHOUT WARRANTY OF ANY KIND, either express or implied. See
%% the License for the specific language governing rights and
%% limitations under the License.
%%
%% The Original Code is RabbitMQ.
%%
%% The Initial Developer of the Original Code is GoPivotal, Inc.
%% Copyright (c) 2007-2013 GoPivotal, Inc.  All rights reserved.
%%

-module(rabbit_amqqueue_process).
-include("rabbit.hrl").
-include("rabbit_framing.hrl").

-behaviour(gen_server2).

-define(SYNC_INTERVAL,                 25). %% milliseconds
-define(RAM_DURATION_UPDATE_INTERVAL,  5000).

-export([start_link/1, info_keys/0]).

-export([init_with_backing_queue_state/7]).

-export([init/1, terminate/2, code_change/3, handle_call/3, handle_cast/2,
         handle_info/2, handle_pre_hibernate/1, prioritise_call/4,
         prioritise_cast/3, prioritise_info/3, format_message_queue/2]).

%% Queue's state
-record(q, {q,
            exclusive_consumer,
            has_had_consumers,
            backing_queue,
            backing_queue_state,
            consumers,
            consumer_use,
            expires,
            sync_timer_ref,
            rate_timer_ref,
            expiry_timer_ref,
            stats_timer,
            msg_id_to_channel,
            ttl,
            ttl_timer_ref,
            ttl_timer_expiry,
            senders,
            dlx,
            dlx_routing_key,
            max_length,
            args_policy_version,
            status
           }).

%%----------------------------------------------------------------------------

-ifdef(use_specs).

-spec(start_link/1 ::
        (rabbit_types:amqqueue()) -> rabbit_types:ok_pid_or_error()).
-spec(info_keys/0 :: () -> rabbit_types:info_keys()).
-spec(init_with_backing_queue_state/7 ::
        (rabbit_types:amqqueue(), atom(), tuple(), any(),
         [rabbit_types:delivery()], pmon:pmon(), dict()) -> #q{}).

-endif.

%%----------------------------------------------------------------------------

-define(STATISTICS_KEYS,
        [name,
         policy,
         exclusive_consumer_pid,
         exclusive_consumer_tag,
         messages_ready,
         messages_unacknowledged,
         messages,
         consumers,
         consumer_utilisation,
         memory,
         slave_pids,
         synchronised_slave_pids,
         backing_queue_status,
         state
        ]).

-define(CREATION_EVENT_KEYS,
        [name,
         durable,
         auto_delete,
         arguments,
         owner_pid
        ]).

-define(INFO_KEYS, [pid | ?CREATION_EVENT_KEYS ++ ?STATISTICS_KEYS -- [name]]).

%%----------------------------------------------------------------------------

start_link(Q) -> gen_server2:start_link(?MODULE, Q, []).

info_keys() -> ?INFO_KEYS.

%%----------------------------------------------------------------------------

init(Q) ->
    process_flag(trap_exit, true),
    {ok, init_state(Q#amqqueue{pid = self()}), hibernate,
     {backoff, ?HIBERNATE_AFTER_MIN, ?HIBERNATE_AFTER_MIN, ?DESIRED_HIBERNATE}}.

init_with_backing_queue_state(Q = #amqqueue{exclusive_owner = Owner}, BQ, BQS,
                              RateTRef, Deliveries, Senders, MTC) ->
    case Owner of
        none -> ok;
        _    -> erlang:monitor(process, Owner)
    end,
    State = init_state(Q),
    State1 = State#q{backing_queue       = BQ,
                     backing_queue_state = BQS,
                     rate_timer_ref      = RateTRef,
                     senders             = Senders,
                     msg_id_to_channel   = MTC},
    State2 = process_args_policy(State1),
    State3 = lists:foldl(fun (Delivery, StateN) ->
                                 deliver_or_enqueue(Delivery, true, StateN)
                         end, State2, Deliveries),
    notify_decorators(startup, [], State3),
    State3.

init_state(Q) ->
    State = #q{q                   = Q,
               exclusive_consumer  = none,
               has_had_consumers   = false,
               consumers           = rabbit_queue_consumers:new(),
               consumer_use        = {inactive, now_micros(), 0, 0.0},
               senders             = pmon:new(delegate),
               msg_id_to_channel   = gb_trees:empty(),
               status              = running,
               args_policy_version = 0},
    rabbit_event:init_stats_timer(State, #q.stats_timer).

terminate(shutdown = R,      State = #q{backing_queue = BQ}) ->
    terminate_shutdown(fun (BQS) -> BQ:terminate(R, BQS) end, State);
terminate({shutdown, missing_owner} = Reason, State) ->
    %% if the owner was missing then there will be no queue, so don't emit stats
    terminate_shutdown(terminate_delete(false, Reason, State), State);
terminate({shutdown, _} = R, State = #q{backing_queue = BQ}) ->
    terminate_shutdown(fun (BQS) -> BQ:terminate(R, BQS) end, State);
terminate(Reason,            State) ->
    terminate_shutdown(terminate_delete(true, Reason, State), State).

terminate_delete(EmitStats, Reason,
                 State = #q{q = #amqqueue{name          = QName},
                                          backing_queue = BQ}) ->
    fun (BQS) ->
        BQS1 = BQ:delete_and_terminate(Reason, BQS),
        if EmitStats -> rabbit_event:if_enabled(State, #q.stats_timer,
                                                fun() -> emit_stats(State) end);
           true      -> ok
        end,
        %% don't care if the internal delete doesn't return 'ok'.
        rabbit_amqqueue:internal_delete(QName),
        BQS1
    end.

code_change(_OldVsn, State, _Extra) ->
    {ok, State}.

%%----------------------------------------------------------------------------

declare(Recover, From, State = #q{q                   = Q,
                                  backing_queue       = undefined,
                                  backing_queue_state = undefined}) ->
    case rabbit_amqqueue:internal_declare(Q, Recover =/= new) of
        #amqqueue{} = Q1 ->
            case matches(Recover, Q, Q1) of
                true ->
                    gen_server2:reply(From, {new, Q}),
                    ok = file_handle_cache:register_callback(
                           rabbit_amqqueue, set_maximum_since_use, [self()]),
                    ok = rabbit_memory_monitor:register(
                           self(), {rabbit_amqqueue,
                                    set_ram_duration_target, [self()]}),
                    BQ = backing_queue_module(Q1),
                    BQS = bq_init(BQ, Q, Recover),
                    recovery_barrier(Recover),
                    State1 = process_args_policy(
                               State#q{backing_queue       = BQ,
                                       backing_queue_state = BQS}),
                    notify_decorators(startup, [], State),
                    rabbit_event:notify(queue_created,
                                        infos(?CREATION_EVENT_KEYS, State1)),
                    rabbit_event:if_enabled(State1, #q.stats_timer,
                                            fun() -> emit_stats(State1) end),
                    noreply(State1);
                false ->
                    {stop, normal, {existing, Q1}, State}
            end;
        Err ->
            {stop, normal, Err, State}
    end.

matches(new, Q1, Q2) ->
    %% i.e. not policy
    Q1#amqqueue.name            =:= Q2#amqqueue.name            andalso
    Q1#amqqueue.durable         =:= Q2#amqqueue.durable         andalso
    Q1#amqqueue.auto_delete     =:= Q2#amqqueue.auto_delete     andalso
    Q1#amqqueue.exclusive_owner =:= Q2#amqqueue.exclusive_owner andalso
    Q1#amqqueue.arguments       =:= Q2#amqqueue.arguments       andalso
    Q1#amqqueue.pid             =:= Q2#amqqueue.pid             andalso
    Q1#amqqueue.slave_pids      =:= Q2#amqqueue.slave_pids;
matches(_,  Q,   Q) -> true;
matches(_, _Q, _Q1) -> false.

notify_decorators(Event, Props, State) when Event =:= startup;
                                            Event =:= shutdown ->
    decorator_callback(qname(State), Event, Props);

notify_decorators(Event, Props, State = #q{consumers           = Consumers,
                                           backing_queue       = BQ,
                                           backing_queue_state = BQS}) ->
    P = rabbit_queue_consumers:max_active_priority(Consumers),
    decorator_callback(qname(State), notify,
                       [Event, [{max_active_consumer_priority, P},
                                {is_empty, BQ:is_empty(BQS)} |
                                Props]]).

decorator_callback(QName, F, A) ->
    %% Look up again in case policy and hence decorators have changed
    case rabbit_amqqueue:lookup(QName) of
        {ok, Q = #amqqueue{decorators = Ds}} ->
            [ok = apply(M, F, [Q|A]) || M <- rabbit_queue_decorator:select(Ds)];
        {error, not_found} ->
            ok
    end.

bq_init(BQ, Q, Recover) ->
    Self = self(),
    BQ:init(Q, Recover =/= new,
            fun (Mod, Fun) ->
                    rabbit_amqqueue:run_backing_queue(Self, Mod, Fun)
            end).

recovery_barrier(new) ->
    ok;
recovery_barrier(BarrierPid) ->
    MRef = erlang:monitor(process, BarrierPid),
    receive
        {BarrierPid, go}              -> erlang:demonitor(MRef, [flush]);
        {'DOWN', MRef, process, _, _} -> ok
    end.

process_args_policy(State = #q{q                   = Q,
                               args_policy_version = N}) ->
      ArgsTable =
        [{<<"expires">>,                 fun res_min/2, fun init_exp/2},
         {<<"dead-letter-exchange">>,    fun res_arg/2, fun init_dlx/2},
         {<<"dead-letter-routing-key">>, fun res_arg/2, fun init_dlx_rkey/2},
         {<<"message-ttl">>,             fun res_min/2, fun init_ttl/2},
         {<<"max-length">>,              fun res_min/2, fun init_max_length/2}],
      drop_expired_msgs(
         lists:foldl(fun({Name, Resolve, Fun}, StateN) ->
                             Fun(args_policy_lookup(Name, Resolve, Q), StateN)
                     end, State#q{args_policy_version = N + 1}, ArgsTable)).

args_policy_lookup(Name, Resolve, Q = #amqqueue{arguments = Args}) ->
    AName = <<"x-", Name/binary>>,
    case {rabbit_policy:get(Name, Q), rabbit_misc:table_lookup(Args, AName)} of
        {undefined, undefined}       -> undefined;
        {undefined, {_Type, Val}}    -> Val;
        {Val,       undefined}       -> Val;
        {PolVal,    {_Type, ArgVal}} -> Resolve(PolVal, ArgVal)
    end.

res_arg(_PolVal, ArgVal) -> ArgVal.
res_min(PolVal, ArgVal)  -> erlang:min(PolVal, ArgVal).

%% In both these we init with the undefined variant first to stop any
%% existing timer, then start a new one which may fire after a
%% different time.
init_exp(undefined, State) -> stop_expiry_timer(State#q{expires = undefined});
init_exp(Expires,   State) -> State1 = init_exp(undefined, State),
                              ensure_expiry_timer(State1#q{expires = Expires}).

init_ttl(undefined, State) -> stop_ttl_timer(State#q{ttl = undefined});
init_ttl(TTL,       State) -> (init_ttl(undefined, State))#q{ttl = TTL}.

init_dlx(undefined, State) ->
    State#q{dlx = undefined};
init_dlx(DLX, State = #q{q = #amqqueue{name = QName}}) ->
    State#q{dlx = rabbit_misc:r(QName, exchange, DLX)}.

init_dlx_rkey(RoutingKey, State) -> State#q{dlx_routing_key = RoutingKey}.

init_max_length(MaxLen, State) ->
    {_Dropped, State1} = maybe_drop_head(State#q{max_length = MaxLen}),
    State1.

terminate_shutdown(Fun, State) ->
    State1 = #q{backing_queue_state = BQS, consumers = Consumers} =
        lists:foldl(fun (F, S) -> F(S) end, State,
                    [fun stop_sync_timer/1,
                     fun stop_rate_timer/1,
                     fun stop_expiry_timer/1,
                     fun stop_ttl_timer/1]),
    case BQS of
        undefined -> State1;
        _         -> ok = rabbit_memory_monitor:deregister(self()),
                     QName = qname(State),
                     notify_decorators(shutdown, [], State),
                     [emit_consumer_deleted(Ch, CTag, QName) ||
                         {Ch, CTag, _, _} <-
                             rabbit_queue_consumers:all(Consumers)],
                     State1#q{backing_queue_state = Fun(BQS)}
    end.

reply(Reply, NewState) ->
    {NewState1, Timeout} = next_state(NewState),
    {reply, Reply, ensure_stats_timer(ensure_rate_timer(NewState1)), Timeout}.

noreply(NewState) ->
    {NewState1, Timeout} = next_state(NewState),
    {noreply, ensure_stats_timer(ensure_rate_timer(NewState1)), Timeout}.

next_state(State = #q{backing_queue = BQ, backing_queue_state = BQS}) ->
    assert_invariant(State),
    {MsgIds, BQS1} = BQ:drain_confirmed(BQS),
    State1 = confirm_messages(MsgIds, State#q{backing_queue_state = BQS1}),
    case BQ:needs_timeout(BQS1) of
        false -> {stop_sync_timer(State1),   hibernate     };
        idle  -> {stop_sync_timer(State1),   ?SYNC_INTERVAL};
        timed -> {ensure_sync_timer(State1), 0             }
    end.

backing_queue_module(Q) ->
    case rabbit_mirror_queue_misc:is_mirrored(Q) of
        false -> {ok, BQM} = application:get_env(backing_queue_module),
                 BQM;
        true  -> rabbit_mirror_queue_master
    end.

ensure_sync_timer(State) ->
    rabbit_misc:ensure_timer(State, #q.sync_timer_ref,
                             ?SYNC_INTERVAL, sync_timeout).

stop_sync_timer(State) -> rabbit_misc:stop_timer(State, #q.sync_timer_ref).

ensure_rate_timer(State) ->
    rabbit_misc:ensure_timer(State, #q.rate_timer_ref,
                             ?RAM_DURATION_UPDATE_INTERVAL,
                             update_ram_duration).

stop_rate_timer(State) -> rabbit_misc:stop_timer(State, #q.rate_timer_ref).

%% We wish to expire only when there are no consumers *and* the expiry
%% hasn't been refreshed (by queue.declare or basic.get) for the
%% configured period.
ensure_expiry_timer(State = #q{expires = undefined}) ->
    State;
ensure_expiry_timer(State = #q{expires             = Expires,
                               args_policy_version = Version}) ->
    case is_unused(State) of
        true  -> NewState = stop_expiry_timer(State),
                 rabbit_misc:ensure_timer(NewState, #q.expiry_timer_ref,
                                          Expires, {maybe_expire, Version});
        false -> State
    end.

stop_expiry_timer(State) -> rabbit_misc:stop_timer(State, #q.expiry_timer_ref).

ensure_ttl_timer(undefined, State) ->
    State;
ensure_ttl_timer(Expiry, State = #q{ttl_timer_ref       = undefined,
                                    args_policy_version = Version}) ->
    After = (case Expiry - now_micros() of
                 V when V > 0 -> V + 999; %% always fire later
                 _            -> 0
             end) div 1000,
    TRef = erlang:send_after(After, self(), {drop_expired, Version}),
    State#q{ttl_timer_ref = TRef, ttl_timer_expiry = Expiry};
ensure_ttl_timer(Expiry, State = #q{ttl_timer_ref    = TRef,
                                    ttl_timer_expiry = TExpiry})
  when Expiry + 1000 < TExpiry ->
    case erlang:cancel_timer(TRef) of
        false -> State;
        _     -> ensure_ttl_timer(Expiry, State#q{ttl_timer_ref = undefined})
    end;
ensure_ttl_timer(_Expiry, State) ->
    State.

stop_ttl_timer(State) -> rabbit_misc:stop_timer(State, #q.ttl_timer_ref).

ensure_stats_timer(State) ->
    rabbit_event:ensure_stats_timer(State, #q.stats_timer, emit_stats).

assert_invariant(State = #q{consumers = Consumers}) ->
    true = (rabbit_queue_consumers:inactive(Consumers) orelse is_empty(State)).

is_empty(#q{backing_queue = BQ, backing_queue_state = BQS}) -> BQ:is_empty(BQS).

maybe_send_drained(WasEmpty, State) ->
    case (not WasEmpty) andalso is_empty(State) of
        true  -> notify_decorators(queue_empty, [], State),
                 rabbit_queue_consumers:send_drained();
        false -> ok
    end,
    State.

deliver_msgs_to_consumers(DeliverFun, Stop, State) ->
    {Active, Blocked, State1, Consumers1} =
        rabbit_queue_consumers:deliver(DeliverFun, Stop, qname(State), State,
                                       State#q.consumers),
    State2 = State1#q{consumers = Consumers1},
    [notify_decorators(consumer_blocked, [{consumer_tag, CTag}], State2) ||
        {_ChPid, CTag} <- Blocked],
    case Active of
        true  -> {true, State2};
        false -> {false, update_consumer_use(State2, inactive)}
    end.

<<<<<<< HEAD
deliver_msg_to_consumer(DeliverFun, E = {ChPid, Consumer}, Priority, State) ->
    C = lookup_ch(ChPid),
    case is_ch_blocked(C) of
        true  -> block_consumer(C, E, State),
                 {false, State};
        false -> case rabbit_limiter:can_send(C#cr.limiter,
                                              Consumer#consumer.ack_required,
                                              Consumer#consumer.tag) of
                     {suspend, Limiter} ->
                         block_consumer(C#cr{limiter = Limiter}, E, State),
                         {false, State};
                     {continue, Limiter} ->
                         AC1 = priority_queue:in(E, Priority,
                                                 State#q.active_consumers),
                         deliver_msg_to_consumer0(
                           DeliverFun, Consumer, C#cr{limiter = Limiter},
                           State#q{active_consumers = AC1})
                 end
    end.

deliver_msg_to_consumer0(DeliverFun,
                         #consumer{tag          = ConsumerTag,
                                   ack_required = AckRequired},
                         C = #cr{ch_pid               = ChPid,
                                 acktags              = ChAckTags,
                                 unsent_message_count = Count},
                         State = #q{q = #amqqueue{name = QName}}) ->
    {{Message, IsDelivered, AckTag}, Stop, State1} =
        DeliverFun(AckRequired, State),
    rabbit_channel:deliver(ChPid, ConsumerTag, AckRequired,
                           {QName, self(), AckTag, IsDelivered, Message}),
    ChAckTags1 = case AckRequired of
                     true  -> queue:in(AckTag, ChAckTags);
                     false -> ChAckTags
                 end,
    update_ch_record(C#cr{acktags              = ChAckTags1,
                          unsent_message_count = Count + 1}),
    {Stop, State1}.
=======
deliver_from_queue_deliver(AckRequired, State) ->
    {Result, State1} = fetch(AckRequired, State),
    {Result, is_empty(State1), State1}.
>>>>>>> fc937677

update_consumer_use(State = #q{consumer_use = CUInfo}, Use) ->
    State#q{consumer_use = update_consumer_use1(CUInfo, Use)}.

update_consumer_use1({inactive, _, _, _}   = CUInfo, inactive) ->
    CUInfo;
update_consumer_use1({active,   _, _}      = CUInfo,   active) ->
    CUInfo;
update_consumer_use1({active,   Since,         Avg}, inactive) ->
    Now = now_micros(),
    {inactive, Now, Now - Since, Avg};
update_consumer_use1({inactive, Since, Active, Avg},   active) ->
    Now = now_micros(),
    {active, Now, consumer_use_avg(Active, Now - Since, Avg)}.

consumer_use_avg(Active, Inactive, Avg) ->
    Time = Inactive + Active,
    Ratio = Active / Time,
    Weight = erlang:min(1, Time / 1000000),
    case Avg of
        undefined -> Ratio;
        _         -> Ratio * Weight + Avg * (1 - Weight)
    end.

confirm_messages([], State) ->
    State;
confirm_messages(MsgIds, State = #q{msg_id_to_channel = MTC}) ->
    {CMs, MTC1} =
        lists:foldl(
          fun(MsgId, {CMs, MTC0}) ->
                  case gb_trees:lookup(MsgId, MTC0) of
                      {value, {SenderPid, MsgSeqNo}} ->
                          {rabbit_misc:gb_trees_cons(SenderPid,
                                                     MsgSeqNo, CMs),
                           gb_trees:delete(MsgId, MTC0)};
                      none ->
                          {CMs, MTC0}
                  end
          end, {gb_trees:empty(), MTC}, MsgIds),
    rabbit_misc:gb_trees_foreach(fun rabbit_misc:confirm_to_sender/2, CMs),
    State#q{msg_id_to_channel = MTC1}.

send_or_record_confirm(#delivery{msg_seq_no = undefined}, State) ->
    {never, State};
send_or_record_confirm(#delivery{sender     = SenderPid,
                                 msg_seq_no = MsgSeqNo,
                                 message    = #basic_message {
                                   is_persistent = true,
                                   id            = MsgId}},
                       State = #q{q                 = #amqqueue{durable = true},
                                  msg_id_to_channel = MTC}) ->
    MTC1 = gb_trees:insert(MsgId, {SenderPid, MsgSeqNo}, MTC),
    {eventually, State#q{msg_id_to_channel = MTC1}};
send_or_record_confirm(#delivery{sender     = SenderPid,
                                 msg_seq_no = MsgSeqNo}, State) ->
    rabbit_misc:confirm_to_sender(SenderPid, [MsgSeqNo]),
    {immediately, State}.

discard(#delivery{sender     = SenderPid,
                  msg_seq_no = MsgSeqNo,
                  message    = #basic_message{id = MsgId}}, State) ->
    State1 = #q{backing_queue = BQ, backing_queue_state = BQS} =
        case MsgSeqNo of
            undefined -> State;
            _         -> confirm_messages([MsgId], State)
        end,
    BQS1 = BQ:discard(MsgId, SenderPid, BQS),
    State1#q{backing_queue_state = BQS1}.

run_message_queue(State) ->
    {_Active, State3} = deliver_msgs_to_consumers(
                          fun(AckRequired, State1) ->
                                  {Result, State2} = fetch(AckRequired, State1),
                                  {Result, is_empty(State2), State2}
                          end, is_empty(State), State),
    State3.

attempt_delivery(Delivery = #delivery{sender = SenderPid, message = Message},
                 Props, Delivered, State = #q{backing_queue       = BQ,
                                              backing_queue_state = BQS}) ->
    {IsDuplicate, BQS1} = BQ:is_duplicate(Message, BQS),
    State1 = State#q{backing_queue_state = BQS1},
    case IsDuplicate of
        false -> deliver_msgs_to_consumers(
                   fun (true, State2 = #q{backing_queue_state = BQS2}) ->
                           true = BQ:is_empty(BQS2),
                           {AckTag, BQS3} = BQ:publish_delivered(
                                              Message, Props, SenderPid, BQS2),
                           {{Message, Delivered, AckTag},
                            true, State2#q{backing_queue_state = BQS3}};
                       (false, State2) ->
                           {{Message, Delivered, undefined},
                            true, discard(Delivery, State2)}
                   end, false, State1);
        true  -> {true, State1}
    end.

deliver_or_enqueue(Delivery = #delivery{message = Message, sender = SenderPid},
                   Delivered, State) ->
    {Confirm, State1} = send_or_record_confirm(Delivery, State),
    Props = message_properties(Message, Confirm, State),
    case attempt_delivery(Delivery, Props, Delivered, State1) of
        {true, State2} ->
            State2;
        %% The next one is an optimisation
        {false, State2 = #q{ttl = 0, dlx = undefined}} ->
            discard(Delivery, State2);
        {false, State2 = #q{backing_queue = BQ, backing_queue_state = BQS}} ->
            BQS1 = BQ:publish(Message, Props, Delivered, SenderPid, BQS),
            {Dropped, State3 = #q{backing_queue_state = BQS2}} =
                maybe_drop_head(State2#q{backing_queue_state = BQS1}),
            QLen = BQ:len(BQS2),
            %% optimisation: it would be perfectly safe to always
            %% invoke drop_expired_msgs here, but that is expensive so
            %% we only do that if a new message that might have an
            %% expiry ends up at the head of the queue. If the head
            %% remains unchanged, or if the newly published message
            %% has no expiry and becomes the head of the queue then
            %% the call is unnecessary.
            case {Dropped > 0, QLen =:= 1, Props#message_properties.expiry} of
                {false, false,         _} -> State3;
                {true,  true,  undefined} -> State3;
                {_,     _,             _} -> drop_expired_msgs(State3)
            end
    end.

maybe_drop_head(State = #q{max_length = undefined}) ->
    {0, State};
maybe_drop_head(State = #q{max_length          = MaxLen,
                           backing_queue       = BQ,
                           backing_queue_state = BQS}) ->
    case BQ:len(BQS) - MaxLen of
        Excess when Excess > 0 ->
            {Excess,
             with_dlx(
               State#q.dlx,
               fun (X) -> dead_letter_maxlen_msgs(X, Excess, State) end,
               fun () ->
                       {_, BQS1} = lists:foldl(fun (_, {_, BQS0}) ->
                                                       BQ:drop(false, BQS0)
                                               end, {ok, BQS},
                                               lists:seq(1, Excess)),
                       State#q{backing_queue_state = BQS1}
               end)};
        _ -> {0, State}
    end.

requeue_and_run(AckTags, State = #q{backing_queue       = BQ,
                                    backing_queue_state = BQS}) ->
    WasEmpty = BQ:is_empty(BQS),
    {_MsgIds, BQS1} = BQ:requeue(AckTags, BQS),
    {_Dropped, State1} = maybe_drop_head(State#q{backing_queue_state = BQS1}),
    run_message_queue(maybe_send_drained(WasEmpty, drop_expired_msgs(State1))).

fetch(AckRequired, State = #q{backing_queue       = BQ,
                              backing_queue_state = BQS}) ->
    {Result, BQS1} = BQ:fetch(AckRequired, BQS),
    State1 = drop_expired_msgs(State#q{backing_queue_state = BQS1}),
    {Result, maybe_send_drained(Result =:= empty, State1)}.

ack(AckTags, ChPid, State) ->
    subtract_acks(ChPid, AckTags, State,
                  fun (State1 = #q{backing_queue       = BQ,
                                   backing_queue_state = BQS}) ->
                          {_Guids, BQS1} = BQ:ack(AckTags, BQS),
                          State1#q{backing_queue_state = BQS1}
                  end).

requeue(AckTags, ChPid, State) ->
    subtract_acks(ChPid, AckTags, State,
                  fun (State1) -> requeue_and_run(AckTags, State1) end).

possibly_unblock(Update, ChPid, State = #q{consumers = Consumers}) ->
    case rabbit_queue_consumers:possibly_unblock(Update, ChPid, Consumers) of
        unchanged ->
            State;
        {unblocked, UnblockedCTags, Consumers1} ->
            [notify_decorators(consumer_unblocked, [{consumer_tag, CTag}],
                               State) || CTag <- UnblockedCTags],
            run_message_queue(
              update_consumer_use(State#q{consumers = Consumers1}, active))
    end.

should_auto_delete(#q{q = #amqqueue{auto_delete = false}}) -> false;
should_auto_delete(#q{has_had_consumers = false}) -> false;
should_auto_delete(State) -> is_unused(State).

handle_ch_down(DownPid, State = #q{consumers          = Consumers,
                                   exclusive_consumer = Holder,
                                   senders            = Senders}) ->
    State1 = State#q{senders = case pmon:is_monitored(DownPid, Senders) of
                                   false -> Senders;
                                   true  -> credit_flow:peer_down(DownPid),
                                            pmon:demonitor(DownPid, Senders)
                               end},
    case rabbit_queue_consumers:erase_ch(DownPid, Consumers) of
        not_found ->
            {ok, State1};
        {ChAckTags, ChCTags, Consumers1} ->
            QName = qname(State1),
            [emit_consumer_deleted(DownPid, CTag, QName) || CTag <- ChCTags],
            Holder1 = case Holder of
                          {DownPid, _} -> none;
                          Other        -> Other
                      end,
            State2 = State1#q{consumers          = Consumers1,
                              exclusive_consumer = Holder1},
            case should_auto_delete(State2) of
                true  -> {stop, State2};
                false -> {ok, requeue_and_run(ChAckTags,
                                              ensure_expiry_timer(State2))}
            end
    end.

check_exclusive_access({_ChPid, _ConsumerTag}, _ExclusiveConsume, _State) ->
    in_use;
check_exclusive_access(none, false, _State) ->
    ok;
check_exclusive_access(none, true, State) ->
    case is_unused(State) of
        true  -> ok;
        false -> in_use
    end.

is_unused(_State) -> rabbit_queue_consumers:count() == 0.

maybe_send_reply(_ChPid, undefined) -> ok;
maybe_send_reply(ChPid, Msg) -> ok = rabbit_channel:send_command(ChPid, Msg).

qname(#q{q = #amqqueue{name = QName}}) -> QName.

backing_queue_timeout(State = #q{backing_queue       = BQ,
                                 backing_queue_state = BQS}) ->
    State#q{backing_queue_state = BQ:timeout(BQS)}.

subtract_acks(ChPid, AckTags, State, Fun) ->
    case rabbit_queue_consumers:subtract_acks(ChPid, AckTags) of
        not_found -> State;
        ok        -> Fun(State)
    end.

message_properties(Message, Confirm, #q{ttl = TTL}) ->
    #message_properties{expiry           = calculate_msg_expiry(Message, TTL),
                        needs_confirming = Confirm == eventually}.

calculate_msg_expiry(#basic_message{content = Content}, TTL) ->
    #content{properties = Props} =
        rabbit_binary_parser:ensure_content_decoded(Content),
    %% We assert that the expiration must be valid - we check in the channel.
    {ok, MsgTTL} = rabbit_basic:parse_expiration(Props),
    case lists:min([TTL, MsgTTL]) of
        undefined -> undefined;
        T         -> now_micros() + T * 1000
    end.

%% Logically this function should invoke maybe_send_drained/2.
%% However, that is expensive. Since some frequent callers of
%% drop_expired_msgs/1, in particular deliver_or_enqueue/3, cannot
%% possibly cause the queue to become empty, we push the
%% responsibility to the callers. So be cautious when adding new ones.
drop_expired_msgs(State) ->
    case is_empty(State) of
        true  -> State;
        false -> drop_expired_msgs(now_micros(), State)
    end.

drop_expired_msgs(Now, State = #q{backing_queue_state = BQS,
                                  backing_queue       = BQ }) ->
    ExpirePred = fun (#message_properties{expiry = Exp}) -> Now >= Exp end,
    {Props, State1} =
        with_dlx(
          State#q.dlx,
          fun (X) -> dead_letter_expired_msgs(ExpirePred, X, State) end,
          fun () -> {Next, BQS1} = BQ:dropwhile(ExpirePred, BQS),
                    {Next, State#q{backing_queue_state = BQS1}} end),
    ensure_ttl_timer(case Props of
                         undefined                         -> undefined;
                         #message_properties{expiry = Exp} -> Exp
                     end, State1).

with_dlx(undefined, _With,  Without) -> Without();
with_dlx(DLX,        With,  Without) -> case rabbit_exchange:lookup(DLX) of
                                            {ok, X}            -> With(X);
                                            {error, not_found} -> Without()
                                        end.

dead_letter_expired_msgs(ExpirePred, X, State = #q{backing_queue = BQ}) ->
    dead_letter_msgs(fun (DLFun, Acc, BQS1) ->
                             BQ:fetchwhile(ExpirePred, DLFun, Acc, BQS1)
                     end, expired, X, State).

dead_letter_rejected_msgs(AckTags, X,  State = #q{backing_queue = BQ}) ->
    {ok, State1} =
        dead_letter_msgs(
          fun (DLFun, Acc, BQS) ->
                  {Acc1, BQS1} = BQ:ackfold(DLFun, Acc, BQS, AckTags),
                  {ok, Acc1, BQS1}
          end, rejected, X, State),
    State1.

dead_letter_maxlen_msgs(X, Excess, State = #q{backing_queue = BQ}) ->
    {ok, State1} =
        dead_letter_msgs(
          fun (DLFun, Acc, BQS) ->
                  lists:foldl(fun (_, {ok, Acc0, BQS0}) ->
                                      {{Msg, _, AckTag}, BQS1} =
                                        BQ:fetch(true, BQS0),
                                      {ok, DLFun(Msg, AckTag, Acc0), BQS1}
                              end, {ok, Acc, BQS}, lists:seq(1, Excess))
          end, maxlen, X, State),
    State1.

dead_letter_msgs(Fun, Reason, X, State = #q{dlx_routing_key     = RK,
                                            backing_queue_state = BQS,
                                            backing_queue       = BQ}) ->
    QName = qname(State),
    {Res, Acks1, BQS1} =
        Fun(fun (Msg, AckTag, Acks) ->
                    dead_letter_publish(Msg, Reason, X, RK, QName),
                    [AckTag | Acks]
            end, [], BQS),
    {_Guids, BQS2} = BQ:ack(Acks1, BQS1),
    {Res, State#q{backing_queue_state = BQS2}}.

dead_letter_publish(Msg, Reason, X, RK, QName) ->
    DLMsg = make_dead_letter_msg(Msg, Reason, X#exchange.name, RK, QName),
    Delivery = rabbit_basic:delivery(false, DLMsg, undefined),
    {Queues, Cycles} = detect_dead_letter_cycles(
                         Reason, DLMsg, rabbit_exchange:route(X, Delivery)),
    lists:foreach(fun log_cycle_once/1, Cycles),
    rabbit_amqqueue:deliver( rabbit_amqqueue:lookup(Queues), Delivery),
    ok.

stop(State) -> stop(noreply, State).

stop(noreply, State) -> {stop, normal, State};
stop(Reply,   State) -> {stop, normal, Reply, State}.


detect_dead_letter_cycles(expired,
                          #basic_message{content = Content}, Queues) ->
    #content{properties = #'P_basic'{headers = Headers}} =
        rabbit_binary_parser:ensure_content_decoded(Content),
    NoCycles = {Queues, []},
    case Headers of
        undefined ->
            NoCycles;
        _ ->
            case rabbit_misc:table_lookup(Headers, <<"x-death">>) of
                {array, Deaths} ->
                    {Cycling, NotCycling} =
                        lists:partition(
                          fun (#resource{name = Queue}) ->
                                  is_dead_letter_cycle(Queue, Deaths)
                          end, Queues),
                    OldQueues = [rabbit_misc:table_lookup(D, <<"queue">>) ||
                                    {table, D} <- Deaths],
                    OldQueues1 = [QName || {longstr, QName} <- OldQueues],
                    {NotCycling, [[QName | OldQueues1] ||
                                     #resource{name = QName} <- Cycling]};
                _ ->
                    NoCycles
            end
    end;
detect_dead_letter_cycles(_Reason, _Msg, Queues) ->
    {Queues, []}.

is_dead_letter_cycle(Queue, Deaths) ->
    {Cycle, Rest} =
        lists:splitwith(
          fun ({table, D}) ->
                  {longstr, Queue} =/= rabbit_misc:table_lookup(D, <<"queue">>);
              (_) ->
                  true
          end, Deaths),
    %% Is there a cycle, and if so, is it entirely due to expiry?
    case Rest of
        []    -> false;
        [H|_] -> lists:all(
                   fun ({table, D}) ->
                           {longstr, <<"expired">>} =:=
                               rabbit_misc:table_lookup(D, <<"reason">>);
                       (_) ->
                           false
                   end, Cycle ++ [H])
    end.

make_dead_letter_msg(Msg = #basic_message{content       = Content,
                                          exchange_name = Exchange,
                                          routing_keys  = RoutingKeys},
                     Reason, DLX, RK, #resource{name = QName}) ->
    {DeathRoutingKeys, HeadersFun1} =
        case RK of
            undefined -> {RoutingKeys, fun (H) -> H end};
            _         -> {[RK], fun (H) -> lists:keydelete(<<"CC">>, 1, H) end}
        end,
    ReasonBin = list_to_binary(atom_to_list(Reason)),
    TimeSec = rabbit_misc:now_ms() div 1000,
    PerMsgTTL = per_msg_ttl_header(Content#content.properties),
    HeadersFun2 =
        fun (Headers) ->
                %% The first routing key is the one specified in the
                %% basic.publish; all others are CC or BCC keys.
                RKs  = [hd(RoutingKeys) | rabbit_basic:header_routes(Headers)],
                RKs1 = [{longstr, Key} || Key <- RKs],
                Info = [{<<"reason">>,       longstr,   ReasonBin},
                        {<<"queue">>,        longstr,   QName},
                        {<<"time">>,         timestamp, TimeSec},
                        {<<"exchange">>,     longstr,   Exchange#resource.name},
                        {<<"routing-keys">>, array,     RKs1}] ++ PerMsgTTL,
                HeadersFun1(rabbit_basic:prepend_table_header(<<"x-death">>,
                                                              Info, Headers))
        end,
    Content1 = #content{properties = Props} =
        rabbit_basic:map_headers(HeadersFun2, Content),
    Content2 = Content1#content{properties =
                                    Props#'P_basic'{expiration = undefined}},
    Msg#basic_message{exchange_name = DLX,
                      id            = rabbit_guid:gen(),
                      routing_keys  = DeathRoutingKeys,
                      content       = Content2}.

per_msg_ttl_header(#'P_basic'{expiration = undefined}) ->
    [];
per_msg_ttl_header(#'P_basic'{expiration = Expiration}) ->
    [{<<"original-expiration">>, longstr, Expiration}];
per_msg_ttl_header(_) ->
    [].

now_micros() -> timer:now_diff(now(), {0,0,0}).

infos(Items, State) -> [{Item, i(Item, State)} || Item <- Items].

i(name,        #q{q = #amqqueue{name        = Name}})       -> Name;
i(durable,     #q{q = #amqqueue{durable     = Durable}})    -> Durable;
i(auto_delete, #q{q = #amqqueue{auto_delete = AutoDelete}}) -> AutoDelete;
i(arguments,   #q{q = #amqqueue{arguments   = Arguments}})  -> Arguments;
i(pid, _) ->
    self();
i(owner_pid, #q{q = #amqqueue{exclusive_owner = none}}) ->
    '';
i(owner_pid, #q{q = #amqqueue{exclusive_owner = ExclusiveOwner}}) ->
    ExclusiveOwner;
i(policy,    #q{q = Q}) ->
    case rabbit_policy:name(Q) of
        none   -> '';
        Policy -> Policy
    end;
i(exclusive_consumer_pid, #q{exclusive_consumer = none}) ->
    '';
i(exclusive_consumer_pid, #q{exclusive_consumer = {ChPid, _ConsumerTag}}) ->
    ChPid;
i(exclusive_consumer_tag, #q{exclusive_consumer = none}) ->
    '';
i(exclusive_consumer_tag, #q{exclusive_consumer = {_ChPid, ConsumerTag}}) ->
    ConsumerTag;
i(messages_ready, #q{backing_queue_state = BQS, backing_queue = BQ}) ->
    BQ:len(BQS);
i(messages_unacknowledged, _) ->
    rabbit_queue_consumers:unacknowledged_message_count();
i(messages, State) ->
    lists:sum([i(Item, State) || Item <- [messages_ready,
                                          messages_unacknowledged]]);
i(consumers, _) ->
    rabbit_queue_consumers:count();
i(consumer_utilisation, #q{consumer_use = ConsumerUse}) ->
    case rabbit_queue_consumers:count() of
        0 -> '';
        _ -> case ConsumerUse of
                 {active, Since, Avg} ->
                     consumer_use_avg(now_micros() - Since, 0, Avg);
                 {inactive, Since, Active, Avg} ->
                     consumer_use_avg(Active, now_micros() - Since, Avg)
             end
    end;
i(memory, _) ->
    {memory, M} = process_info(self(), memory),
    M;
i(slave_pids, #q{q = #amqqueue{name = Name}}) ->
    {ok, Q = #amqqueue{slave_pids = SPids}} =
        rabbit_amqqueue:lookup(Name),
    case rabbit_mirror_queue_misc:is_mirrored(Q) of
        false -> '';
        true  -> SPids
    end;
i(synchronised_slave_pids, #q{q = #amqqueue{name = Name}}) ->
    {ok, Q = #amqqueue{sync_slave_pids = SSPids}} =
        rabbit_amqqueue:lookup(Name),
    case rabbit_mirror_queue_misc:is_mirrored(Q) of
        false -> '';
        true  -> SSPids
    end;
i(state, #q{status = running}) -> credit_flow:state();
i(state, #q{status = State})   -> State;
i(backing_queue_status, #q{backing_queue_state = BQS, backing_queue = BQ}) ->
    BQ:status(BQS);
i(Item, _) ->
    throw({bad_argument, Item}).

emit_stats(State) ->
    emit_stats(State, []).

emit_stats(State, Extra) ->
    ExtraKs = [K || {K, _} <- Extra],
    Infos = [{K, V} || {K, V} <- infos(?STATISTICS_KEYS, State),
                       not lists:member(K, ExtraKs)],
    rabbit_event:notify(queue_stats, Extra ++ Infos).

emit_consumer_created(ChPid, CTag, Exclusive, AckRequired, QName, Args) ->
    rabbit_event:notify(consumer_created,
                        [{consumer_tag, CTag},
                         {exclusive,    Exclusive},
                         {ack_required, AckRequired},
                         {channel,      ChPid},
                         {queue,        QName},
                         {arguments,    Args}]).

emit_consumer_deleted(ChPid, ConsumerTag, QName) ->
    rabbit_event:notify(consumer_deleted,
                        [{consumer_tag, ConsumerTag},
                         {channel,      ChPid},
                         {queue,        QName}]).

%%----------------------------------------------------------------------------

prioritise_call(Msg, _From, _Len, _State) ->
    case Msg of
        info                                 -> 9;
        {info, _Items}                       -> 9;
        consumers                            -> 9;
        stat                                 -> 7;
        _                                    -> 0
    end.

prioritise_cast(Msg, _Len, _State) ->
    case Msg of
        delete_immediately                   -> 8;
        {set_ram_duration_target, _Duration} -> 8;
        {set_maximum_since_use, _Age}        -> 8;
        {run_backing_queue, _Mod, _Fun}      -> 6;
        _                                    -> 0
    end.

prioritise_info(Msg, _Len, #q{q = #amqqueue{exclusive_owner = DownPid}}) ->
    case Msg of
        {'DOWN', _, process, DownPid, _}     -> 8;
        update_ram_duration                  -> 8;
        {maybe_expire, _Version}             -> 8;
        {drop_expired, _Version}             -> 8;
        emit_stats                           -> 7;
        sync_timeout                         -> 6;
        _                                    -> 0
    end.

handle_call({init, Recover}, From,
            State = #q{q = #amqqueue{exclusive_owner = none}}) ->
    declare(Recover, From, State);

%% You used to be able to declare an exclusive durable queue. Sadly we
%% need to still tidy up after that case, there could be the remnants
%% of one left over from an upgrade. So that's why we don't enforce
%% Recover = false here.
handle_call({init, Recover}, From,
            State = #q{q = #amqqueue{exclusive_owner = Owner}}) ->
    case rabbit_misc:is_process_alive(Owner) of
        true  -> erlang:monitor(process, Owner),
                 declare(Recover, From, State);
        false -> #q{backing_queue       = undefined,
                    backing_queue_state = undefined,
                    q                   = Q} = State,
                 gen_server2:reply(From, {owner_died, Q}),
                 BQ = backing_queue_module(Q),
                 BQS = bq_init(BQ, Q, Recover),
                 %% Rely on terminate to delete the queue.
                 {stop, {shutdown, missing_owner},
                  State#q{backing_queue = BQ, backing_queue_state = BQS}}
    end;

handle_call(info, _From, State) ->
    reply(infos(?INFO_KEYS, State), State);

handle_call({info, Items}, _From, State) ->
    try
        reply({ok, infos(Items, State)}, State)
    catch Error -> reply({error, Error}, State)
    end;

handle_call(consumers, _From, State = #q{consumers = Consumers}) ->
    reply(rabbit_queue_consumers:all(Consumers), State);

handle_call({deliver, Delivery, Delivered}, From, State) ->
    %% Synchronous, "mandatory" deliver mode.
    gen_server2:reply(From, ok),
    noreply(deliver_or_enqueue(Delivery, Delivered, State));

handle_call({notify_down, ChPid}, _From, State) ->
    %% we want to do this synchronously, so that auto_deleted queues
    %% are no longer visible by the time we send a response to the
    %% client.  The queue is ultimately deleted in terminate/2; if we
    %% return stop with a reply, terminate/2 will be called by
    %% gen_server2 *before* the reply is sent.
    case handle_ch_down(ChPid, State) of
        {ok, State1}   -> reply(ok, State1);
        {stop, State1} -> stop(ok, State1)
    end;

handle_call({basic_get, ChPid, NoAck, LimiterPid}, _From,
            State = #q{q = #amqqueue{name = QName}}) ->
    AckRequired = not NoAck,
    State1 = ensure_expiry_timer(State),
    case fetch(AckRequired, State1) of
        {empty, State2} ->
            reply(empty, State2);
        {{Message, IsDelivered, AckTag},
         #q{backing_queue = BQ, backing_queue_state = BQS} = State2} ->
            case AckRequired of
                true  -> ok = rabbit_queue_consumers:record_ack(
                                ChPid, LimiterPid, AckTag);
                false -> ok
            end,
            Msg = {QName, self(), AckTag, IsDelivered, Message},
            reply({ok, BQ:len(BQS), Msg}, State2)
    end;

handle_call({basic_consume, NoAck, ChPid, LimiterPid, LimiterActive,
             ConsumerTag, ExclusiveConsume, CreditArgs, OtherArgs, OkMsg},
            _From, State = #q{consumers          = Consumers,
                              exclusive_consumer = Holder}) ->
    case check_exclusive_access(Holder, ExclusiveConsume, State) of
        in_use -> reply({error, exclusive_consume_unavailable}, State);
        ok     -> Consumers1 = rabbit_queue_consumers:add(
                                 ChPid, ConsumerTag, NoAck,
                                 LimiterPid, LimiterActive,
                                 CreditArgs, OtherArgs,
                                 is_empty(State), Consumers),
                  ExclusiveConsumer =
                      if ExclusiveConsume -> {ChPid, ConsumerTag};
                         true             -> Holder
                      end,
                  State1 = State#q{consumers          = Consumers1,
                                   has_had_consumers  = true,
                                   exclusive_consumer = ExclusiveConsumer},
                  ok = maybe_send_reply(ChPid, OkMsg),
                  emit_consumer_created(ChPid, ConsumerTag, ExclusiveConsume,
                                        not NoAck, qname(State1), OtherArgs),
                  notify_decorators(
                    basic_consume, [{consumer_tag, ConsumerTag}], State1),
                  reply(ok, run_message_queue(State1))
    end;

handle_call({basic_cancel, ChPid, ConsumerTag, OkMsg}, _From,
            State = #q{consumers          = Consumers,
                       exclusive_consumer = Holder}) ->
    ok = maybe_send_reply(ChPid, OkMsg),
    case rabbit_queue_consumers:remove(ChPid, ConsumerTag, Consumers) of
        not_found ->
            reply(ok, State);
        Consumers1 ->
            Holder1 = case Holder of
                          {ChPid, ConsumerTag} -> none;
                          _                    -> Holder
                      end,
            State1 = State#q{consumers          = Consumers1,
                             exclusive_consumer = Holder1},
            emit_consumer_deleted(ChPid, ConsumerTag, qname(State1)),
            notify_decorators(
              basic_cancel, [{consumer_tag, ConsumerTag}], State1),
            case should_auto_delete(State1) of
                false -> reply(ok, ensure_expiry_timer(State1));
                true  -> stop(ok, State1)
            end
    end;

handle_call(stat, _From, State) ->
    State1 = #q{backing_queue = BQ, backing_queue_state = BQS} =
        ensure_expiry_timer(State),
    reply({ok, BQ:len(BQS), rabbit_queue_consumers:count()}, State1);

handle_call({delete, IfUnused, IfEmpty}, _From,
            State = #q{backing_queue_state = BQS, backing_queue = BQ}) ->
    IsEmpty  = BQ:is_empty(BQS),
    IsUnused = is_unused(State),
    if
        IfEmpty  and not(IsEmpty)  -> reply({error, not_empty}, State);
        IfUnused and not(IsUnused) -> reply({error,    in_use}, State);
        true                       -> stop({ok, BQ:len(BQS)}, State)
    end;

handle_call(purge, _From, State = #q{backing_queue       = BQ,
                                     backing_queue_state = BQS}) ->
    {Count, BQS1} = BQ:purge(BQS),
    State1 = State#q{backing_queue_state = BQS1},
    reply({ok, Count}, maybe_send_drained(Count =:= 0, State1));

handle_call({requeue, AckTags, ChPid}, From, State) ->
    gen_server2:reply(From, ok),
    noreply(requeue(AckTags, ChPid, State));

handle_call(sync_mirrors, _From,
            State = #q{backing_queue       = rabbit_mirror_queue_master,
                       backing_queue_state = BQS}) ->
    S = fun(BQSN) -> State#q{backing_queue_state = BQSN} end,
    HandleInfo = fun (Status) ->
                         receive {'$gen_call', From, {info, Items}} ->
                                 Infos = infos(Items, State#q{status = Status}),
                                 gen_server2:reply(From, {ok, Infos})
                         after 0 ->
                                 ok
                         end
                 end,
    EmitStats = fun (Status) ->
                        rabbit_event:if_enabled(
                          State, #q.stats_timer,
                          fun() -> emit_stats(State#q{status = Status}) end)
                end,
    case rabbit_mirror_queue_master:sync_mirrors(HandleInfo, EmitStats, BQS) of
        {ok, BQS1}           -> reply(ok, S(BQS1));
        {stop, Reason, BQS1} -> {stop, Reason, S(BQS1)}
    end;

handle_call(sync_mirrors, _From, State) ->
    reply({error, not_mirrored}, State);

%% By definition if we get this message here we do not have to do anything.
handle_call(cancel_sync_mirrors, _From, State) ->
    reply({ok, not_syncing}, State);

handle_call(force_event_refresh, _From,
            State = #q{consumers          = Consumers,
                       exclusive_consumer = Exclusive}) ->
    rabbit_event:notify(queue_created, infos(?CREATION_EVENT_KEYS, State)),
    QName = qname(State),
    AllConsumers = rabbit_queue_consumers:all(Consumers),
    case Exclusive of
        none       -> [emit_consumer_created(
                         Ch, CTag, false, AckRequired, QName, Args) ||
                          {Ch, CTag, AckRequired, Args} <- AllConsumers];
        {Ch, CTag} -> [{Ch, CTag, AckRequired, Args}] = AllConsumers,
                      emit_consumer_created(
                        Ch, CTag, true, AckRequired, QName, Args)
    end,
    reply(ok, State).

handle_cast({run_backing_queue, Mod, Fun},
            State = #q{backing_queue = BQ, backing_queue_state = BQS}) ->
    noreply(State#q{backing_queue_state = BQ:invoke(Mod, Fun, BQS)});

handle_cast({deliver, Delivery = #delivery{sender = Sender}, Delivered, Flow},
            State = #q{senders = Senders}) ->
    %% Asynchronous, non-"mandatory" deliver mode.
    Senders1 = case Flow of
                   flow   -> credit_flow:ack(Sender),
                             pmon:monitor(Sender, Senders);
                   noflow -> Senders
               end,
    State1 = State#q{senders = Senders1},
    noreply(deliver_or_enqueue(Delivery, Delivered, State1));

handle_cast({ack, AckTags, ChPid}, State) ->
    noreply(ack(AckTags, ChPid, State));

handle_cast({reject, AckTags, true, ChPid}, State) ->
    noreply(requeue(AckTags, ChPid, State));

handle_cast({reject, AckTags, false, ChPid}, State) ->
    noreply(with_dlx(
              State#q.dlx,
              fun (X) -> subtract_acks(ChPid, AckTags, State,
                                       fun (State1) ->
                                               dead_letter_rejected_msgs(
                                                 AckTags, X, State1)
                                       end) end,
              fun () -> ack(AckTags, ChPid, State) end));

handle_cast(delete_immediately, State) ->
    stop(State);

handle_cast({resume, ChPid}, State) ->
    noreply(possibly_unblock(rabbit_queue_consumers:resume_fun(),
                             ChPid, State));

handle_cast({notify_sent, ChPid, Credit}, State) ->
    noreply(possibly_unblock(rabbit_queue_consumers:notify_sent_fun(Credit),
                             ChPid, State));

handle_cast({activate_limit, ChPid}, State) ->
    noreply(possibly_unblock(rabbit_queue_consumers:activate_limit_fun(),
                             ChPid, State));

handle_cast({flush, ChPid}, State) ->
    ok = rabbit_channel:flushed(ChPid, self()),
    noreply(State);

handle_cast({set_ram_duration_target, Duration},
            State = #q{backing_queue = BQ, backing_queue_state = BQS}) ->
    BQS1 = BQ:set_ram_duration_target(Duration, BQS),
    noreply(State#q{backing_queue_state = BQS1});

handle_cast({set_maximum_since_use, Age}, State) ->
    ok = file_handle_cache:set_maximum_since_use(Age),
    noreply(State);

handle_cast(start_mirroring, State = #q{backing_queue       = BQ,
                                        backing_queue_state = BQS}) ->
    %% lookup again to get policy for init_with_existing_bq
    {ok, Q} = rabbit_amqqueue:lookup(qname(State)),
    true = BQ =/= rabbit_mirror_queue_master, %% assertion
    BQ1 = rabbit_mirror_queue_master,
    BQS1 = BQ1:init_with_existing_bq(Q, BQ, BQS),
    noreply(State#q{backing_queue       = BQ1,
                    backing_queue_state = BQS1});

handle_cast(stop_mirroring, State = #q{backing_queue       = BQ,
                                       backing_queue_state = BQS}) ->
    BQ = rabbit_mirror_queue_master, %% assertion
    {BQ1, BQS1} = BQ:stop_mirroring(BQS),
    noreply(State#q{backing_queue       = BQ1,
                    backing_queue_state = BQS1});

handle_cast({credit, ChPid, CTag, Credit, Drain},
            State = #q{backing_queue       = BQ,
                       backing_queue_state = BQS}) ->
    Len = BQ:len(BQS),
    rabbit_channel:send_credit_reply(ChPid, Len),
    noreply(possibly_unblock(rabbit_queue_consumers:credit_fun(
                               Len == 0, Credit, Drain, CTag),
                             ChPid, State));

handle_cast(notify_decorators, State) ->
    notify_decorators(refresh, [], State),
    noreply(State);

handle_cast(policy_changed, State = #q{q = #amqqueue{name = Name}}) ->
    %% We depend on the #q.q field being up to date at least WRT
    %% policy (but not slave pids) in various places, so when it
    %% changes we go and read it from Mnesia again.
    %%
    %% This also has the side effect of waking us up so we emit a
    %% stats event - so event consumers see the changed policy.
    {ok, Q} = rabbit_amqqueue:lookup(Name),
    noreply(process_args_policy(State#q{q = Q})).

handle_info({maybe_expire, Vsn}, State = #q{args_policy_version = Vsn}) ->
    case is_unused(State) of
        true  -> stop(State);
        false -> noreply(State#q{expiry_timer_ref = undefined})
    end;

handle_info({maybe_expire, _Vsn}, State) ->
    noreply(State);

handle_info({drop_expired, Vsn}, State = #q{args_policy_version = Vsn}) ->
    WasEmpty = is_empty(State),
    State1 = drop_expired_msgs(State#q{ttl_timer_ref = undefined}),
    noreply(maybe_send_drained(WasEmpty, State1));

handle_info({drop_expired, _Vsn}, State) ->
    noreply(State);

handle_info(emit_stats, State) ->
    emit_stats(State),
    %% Don't call noreply/1, we don't want to set timers
    {State1, Timeout} = next_state(rabbit_event:reset_stats_timer(
                                     State, #q.stats_timer)),
    {noreply, State1, Timeout};

handle_info({'DOWN', _MonitorRef, process, DownPid, _Reason},
            State = #q{q = #amqqueue{exclusive_owner = DownPid}}) ->
    %% Exclusively owned queues must disappear with their owner.  In
    %% the case of clean shutdown we delete the queue synchronously in
    %% the reader - although not required by the spec this seems to
    %% match what people expect (see bug 21824). However we need this
    %% monitor-and-async- delete in case the connection goes away
    %% unexpectedly.
    stop(State);

handle_info({'DOWN', _MonitorRef, process, DownPid, _Reason}, State) ->
    case handle_ch_down(DownPid, State) of
        {ok, State1}   -> noreply(State1);
        {stop, State1} -> stop(State1)
    end;

handle_info(update_ram_duration, State = #q{backing_queue = BQ,
                                            backing_queue_state = BQS}) ->
    {RamDuration, BQS1} = BQ:ram_duration(BQS),
    DesiredDuration =
        rabbit_memory_monitor:report_ram_duration(self(), RamDuration),
    BQS2 = BQ:set_ram_duration_target(DesiredDuration, BQS1),
    %% Don't call noreply/1, we don't want to set timers
    {State1, Timeout} = next_state(State#q{rate_timer_ref      = undefined,
                                           backing_queue_state = BQS2}),
    {noreply, State1, Timeout};

handle_info(sync_timeout, State) ->
    noreply(backing_queue_timeout(State#q{sync_timer_ref = undefined}));

handle_info(timeout, State) ->
    noreply(backing_queue_timeout(State));

handle_info({'EXIT', _Pid, Reason}, State) ->
    {stop, Reason, State};

handle_info({bump_credit, Msg}, State) ->
    credit_flow:handle_bump_msg(Msg),
    noreply(State);

handle_info(Info, State) ->
    {stop, {unhandled_info, Info}, State}.

handle_pre_hibernate(State = #q{backing_queue_state = undefined}) ->
    {hibernate, State};
handle_pre_hibernate(State = #q{backing_queue = BQ,
                                backing_queue_state = BQS}) ->
    {RamDuration, BQS1} = BQ:ram_duration(BQS),
    DesiredDuration =
        rabbit_memory_monitor:report_ram_duration(self(), RamDuration),
    BQS2 = BQ:set_ram_duration_target(DesiredDuration, BQS1),
    BQS3 = BQ:handle_pre_hibernate(BQS2),
    rabbit_event:if_enabled(
      State, #q.stats_timer,
      fun () -> emit_stats(State, [{idle_since,           now()},
                                   {consumer_utilisation, ''}]) end),
    State1 = rabbit_event:stop_stats_timer(State#q{backing_queue_state = BQS3},
                                           #q.stats_timer),
    {hibernate, stop_rate_timer(State1)}.

format_message_queue(Opt, MQ) -> rabbit_misc:format_message_queue(Opt, MQ).

log_cycle_once(Queues) ->
    Key = {queue_cycle, Queues},
    case get(Key) of
        true      -> ok;
        undefined -> rabbit_log:warning(
                       "Message dropped. Dead-letter queues cycle detected" ++
                       ": ~p~nThis cycle will NOT be reported again.~n",
                       [Queues]),
                     put(Key, true)
    end.<|MERGE_RESOLUTION|>--- conflicted
+++ resolved
@@ -420,51 +420,6 @@
         true  -> {true, State2};
         false -> {false, update_consumer_use(State2, inactive)}
     end.
-
-<<<<<<< HEAD
-deliver_msg_to_consumer(DeliverFun, E = {ChPid, Consumer}, Priority, State) ->
-    C = lookup_ch(ChPid),
-    case is_ch_blocked(C) of
-        true  -> block_consumer(C, E, State),
-                 {false, State};
-        false -> case rabbit_limiter:can_send(C#cr.limiter,
-                                              Consumer#consumer.ack_required,
-                                              Consumer#consumer.tag) of
-                     {suspend, Limiter} ->
-                         block_consumer(C#cr{limiter = Limiter}, E, State),
-                         {false, State};
-                     {continue, Limiter} ->
-                         AC1 = priority_queue:in(E, Priority,
-                                                 State#q.active_consumers),
-                         deliver_msg_to_consumer0(
-                           DeliverFun, Consumer, C#cr{limiter = Limiter},
-                           State#q{active_consumers = AC1})
-                 end
-    end.
-
-deliver_msg_to_consumer0(DeliverFun,
-                         #consumer{tag          = ConsumerTag,
-                                   ack_required = AckRequired},
-                         C = #cr{ch_pid               = ChPid,
-                                 acktags              = ChAckTags,
-                                 unsent_message_count = Count},
-                         State = #q{q = #amqqueue{name = QName}}) ->
-    {{Message, IsDelivered, AckTag}, Stop, State1} =
-        DeliverFun(AckRequired, State),
-    rabbit_channel:deliver(ChPid, ConsumerTag, AckRequired,
-                           {QName, self(), AckTag, IsDelivered, Message}),
-    ChAckTags1 = case AckRequired of
-                     true  -> queue:in(AckTag, ChAckTags);
-                     false -> ChAckTags
-                 end,
-    update_ch_record(C#cr{acktags              = ChAckTags1,
-                          unsent_message_count = Count + 1}),
-    {Stop, State1}.
-=======
-deliver_from_queue_deliver(AckRequired, State) ->
-    {Result, State1} = fetch(AckRequired, State),
-    {Result, is_empty(State1), State1}.
->>>>>>> fc937677
 
 update_consumer_use(State = #q{consumer_use = CUInfo}, Use) ->
     State#q{consumer_use = update_consumer_use1(CUInfo, Use)}.
