%% The contents of this file are subject to the Mozilla Public License
%% Version 1.1 (the "License"); you may not use this file except in
%% compliance with the License. You may obtain a copy of the License
%% at http://www.mozilla.org/MPL/
%%
%% Software distributed under the License is distributed on an "AS IS"
%% basis, WITHOUT WARRANTY OF ANY KIND, either express or implied. See
%% the License for the specific language governing rights and
%% limitations under the License.
%%
%% The Original Code is RabbitMQ.
%%
%% The Initial Developer of the Original Code is VMware, Inc.
%% Copyright (c) 2007-2011 VMware, Inc.  All rights reserved.
%%

-module(rabbit_amqqueue_process).
-include("rabbit.hrl").
-include("rabbit_framing.hrl").

-behaviour(gen_server2).

-define(UNSENT_MESSAGE_LIMIT,          100).
-define(SYNC_INTERVAL,                 25). %% milliseconds
-define(RAM_DURATION_UPDATE_INTERVAL,  5000).

-define(BASE_MESSAGE_PROPERTIES,
        #message_properties{expiry = undefined, needs_confirming = false}).

-export([start_link/1, info_keys/0]).

-export([init/1, terminate/2, code_change/3, handle_call/3, handle_cast/2,
         handle_info/2, handle_pre_hibernate/1, prioritise_call/3,
         prioritise_cast/2, prioritise_info/2]).

%% Queue's state
-record(q, {q,
            exclusive_consumer,
            has_had_consumers,
            backing_queue,
            backing_queue_state,
            active_consumers,
            blocked_consumers,
            expires,
            sync_timer_ref,
            rate_timer_ref,
            expiry_timer_ref,
            stats_timer,
            msg_id_to_channel,
            ttl,
            ttl_timer_ref,
            dead_letter_exchange
           }).

-record(consumer, {tag, ack_required}).

%% These are held in our process dictionary
-record(cr, {consumer_count,
             ch_pid,
             limiter_pid,
             monitor_ref,
             acktags,
             is_limit_active,
             txn,
             unsent_message_count}).

-define(STATISTICS_KEYS,
        [pid,
         exclusive_consumer_pid,
         exclusive_consumer_tag,
         messages_ready,
         messages_unacknowledged,
         messages,
         consumers,
         memory,
         backing_queue_status
        ]).

-define(CREATION_EVENT_KEYS,
        [pid,
         name,
         durable,
         auto_delete,
         arguments,
         owner_pid
        ]).

-define(INFO_KEYS, ?CREATION_EVENT_KEYS ++ ?STATISTICS_KEYS -- [pid]).

%%----------------------------------------------------------------------------

start_link(Q) -> gen_server2:start_link(?MODULE, Q, []).

info_keys() -> ?INFO_KEYS.

%%----------------------------------------------------------------------------

init(Q) ->
    ?LOGDEBUG("Queue starting - ~p~n", [Q]),
    process_flag(trap_exit, true),

<<<<<<< HEAD
    {ok, #q{q                   = Q#amqqueue{pid = self()},
            exclusive_consumer  = none,
            has_had_consumers   = false,
            backing_queue       = backing_queue_module(Q),
            backing_queue_state = undefined,
            active_consumers    = queue:new(),
            blocked_consumers   = queue:new(),
            expires             = undefined,
            sync_timer_ref      = undefined,
            rate_timer_ref      = undefined,
            expiry_timer_ref    = undefined,
            ttl                 = undefined,
            stats_timer         = rabbit_event:init_stats_timer(),
            msg_id_to_channel   = dict:new()}, hibernate,
=======
    {ok, #q{q                    = Q#amqqueue{pid = self()},
            exclusive_consumer   = none,
            has_had_consumers    = false,
            backing_queue        = BQ,
            backing_queue_state  = undefined,
            active_consumers     = queue:new(),
            blocked_consumers    = queue:new(),
            expires              = undefined,
            sync_timer_ref       = undefined,
            rate_timer_ref       = undefined,
            expiry_timer_ref     = undefined,
            ttl                  = undefined,
            dead_letter_exchange = undefined,
            stats_timer          = rabbit_event:init_stats_timer(),
            msg_id_to_channel    = dict:new()}, hibernate,
>>>>>>> 39a0d035
     {backoff, ?HIBERNATE_AFTER_MIN, ?HIBERNATE_AFTER_MIN, ?DESIRED_HIBERNATE}}.

terminate(shutdown = R,      State = #q{backing_queue = BQ}) ->
    terminate_shutdown(fun (BQS) -> BQ:terminate(R, BQS) end, State);
terminate({shutdown, _} = R, State = #q{backing_queue = BQ}) ->
    terminate_shutdown(fun (BQS) -> BQ:terminate(R, BQS) end, State);
terminate(Reason,            State = #q{backing_queue = BQ}) ->
    %% FIXME: How do we cancel active subscriptions?
    terminate_shutdown(fun (BQS) ->
                               rabbit_event:notify(
                                 queue_deleted, [{pid, self()}]),
                               BQS1 = BQ:delete_and_terminate(Reason, BQS),
                               %% don't care if the internal delete
                               %% doesn't return 'ok'.
                               rabbit_amqqueue:internal_delete(qname(State)),
                               BQS1
                       end, State).

code_change(_OldVsn, State, _Extra) ->
    {ok, State}.

%%----------------------------------------------------------------------------

declare(Recover, From,
        State = #q{q = Q, backing_queue = BQ, backing_queue_state = undefined,
                   stats_timer = StatsTimer}) ->
    case rabbit_amqqueue:internal_declare(Q, Recover) of
        not_found -> {stop, normal, not_found, State};
        Q         -> gen_server2:reply(From, {new, Q}),
                     ok = file_handle_cache:register_callback(
                            rabbit_amqqueue, set_maximum_since_use,
                            [self()]),
                     ok = rabbit_memory_monitor:register(
                            self(), {rabbit_amqqueue,
                                     set_ram_duration_target, [self()]}),
                     BQS = bq_init(BQ, Q, Recover),
                     State1 = process_args(State#q{backing_queue_state = BQS}),
                     rabbit_event:notify(queue_created,
                                         infos(?CREATION_EVENT_KEYS, State1)),
                     rabbit_event:if_enabled(StatsTimer,
                                             fun() -> emit_stats(State1) end),
                     noreply(State1);
        Q1        -> {stop, normal, {existing, Q1}, State}
    end.

bq_init(BQ, Q, Recover) ->
    Self = self(),
    BQ:init(Q, Recover,
            fun (Mod, Fun) ->
                    rabbit_amqqueue:run_backing_queue_async(Self, Mod, Fun)
            end,
            fun (Mod, Fun) ->
                    rabbit_misc:with_exit_handler(
                      fun () -> error end,
                      fun () ->
                              rabbit_amqqueue:run_backing_queue(Self, Mod, Fun)
                      end)
            end).

process_args(State = #q{q = #amqqueue{arguments = Arguments}}) ->
    lists:foldl(fun({Arg, Fun}, State1) ->
                        case rabbit_misc:table_lookup(Arguments, Arg) of
                            {_Type, Val} -> Fun(Val, State1);
                            undefined    -> State1
                        end
                end, State, [{<<"x-expires">>,     fun init_expires/2},
                             {<<"x-message-ttl">>, fun init_ttl/2},
                             {<<"x-dead-letter-exchange">>,
                              fun init_dead_letter_exchange/2}]).

init_expires(Expires, State) -> ensure_expiry_timer(State#q{expires = Expires}).

init_ttl(TTL, State) -> drop_expired_messages(State#q{ttl = TTL}).

init_dead_letter_exchange(DLE, State = #q{q = #amqqueue{
                                            name = #resource{
                                              virtual_host = VHostPath}}}) ->
    State#q{dead_letter_exchange = rabbit_misc:r(VHostPath, exchange, DLE)}.

terminate_shutdown(Fun, State) ->
    State1 = #q{backing_queue = BQ, backing_queue_state = BQS} =
        stop_sync_timer(stop_rate_timer(State)),
    case BQS of
        undefined -> State;
        _         -> ok = rabbit_memory_monitor:deregister(self()),
                     BQS1 = lists:foldl(
                              fun (#cr{txn = none}, BQSN) ->
                                      BQSN;
                                  (#cr{txn = Txn}, BQSN) ->
                                      {_AckTags, BQSN1} =
                                          BQ:tx_rollback(Txn, BQSN),
                                      BQSN1
                              end, BQS, all_ch_record()),
                     [emit_consumer_deleted(Ch, CTag)
                      || {Ch, CTag, _} <- consumers(State1)],
                     State1#q{backing_queue_state = Fun(BQS1)}
    end.

reply(Reply, NewState) ->
    assert_invariant(NewState),
    {NewState1, Timeout} = next_state(NewState),
    {reply, Reply, NewState1, Timeout}.

noreply(NewState) ->
    assert_invariant(NewState),
    {NewState1, Timeout} = next_state(NewState),
    {noreply, NewState1, Timeout}.

next_state(State = #q{backing_queue = BQ, backing_queue_state = BQS}) ->
    {MsgIds, BQS1} = BQ:drain_confirmed(BQS),
    State1 = ensure_stats_timer(
               ensure_rate_timer(
                 confirm_messages(MsgIds, State#q{
                                            backing_queue_state = BQS1}))),
    case BQ:needs_timeout(BQS1) of
        false -> {stop_sync_timer(State1),   hibernate};
        idle  -> {stop_sync_timer(State1),   0        };
        timed -> {ensure_sync_timer(State1), 0        }
    end.

backing_queue_module(#amqqueue{}) ->
    {ok, BQM} = application:get_env(backing_queue_module),
    BQM.

ensure_sync_timer(State = #q{sync_timer_ref = undefined}) ->
    {ok, TRef} = timer:apply_after(
                   ?SYNC_INTERVAL, rabbit_amqqueue, sync_timeout, [self()]),
    State#q{sync_timer_ref = TRef};
ensure_sync_timer(State) ->
    State.

stop_sync_timer(State = #q{sync_timer_ref = undefined}) ->
    State;
stop_sync_timer(State = #q{sync_timer_ref = TRef}) ->
    {ok, cancel} = timer:cancel(TRef),
    State#q{sync_timer_ref = undefined}.

ensure_rate_timer(State = #q{rate_timer_ref = undefined}) ->
    {ok, TRef} = timer:apply_after(
                   ?RAM_DURATION_UPDATE_INTERVAL,
                   rabbit_amqqueue, update_ram_duration,
                   [self()]),
    State#q{rate_timer_ref = TRef};
ensure_rate_timer(State = #q{rate_timer_ref = just_measured}) ->
    State#q{rate_timer_ref = undefined};
ensure_rate_timer(State) ->
    State.

stop_rate_timer(State = #q{rate_timer_ref = undefined}) ->
    State;
stop_rate_timer(State = #q{rate_timer_ref = just_measured}) ->
    State#q{rate_timer_ref = undefined};
stop_rate_timer(State = #q{rate_timer_ref = TRef}) ->
    {ok, cancel} = timer:cancel(TRef),
    State#q{rate_timer_ref = undefined}.

stop_expiry_timer(State = #q{expiry_timer_ref = undefined}) ->
    State;
stop_expiry_timer(State = #q{expiry_timer_ref = TRef}) ->
    {ok, cancel} = timer:cancel(TRef),
    State#q{expiry_timer_ref = undefined}.

%% We wish to expire only when there are no consumers *and* the expiry
%% hasn't been refreshed (by queue.declare or basic.get) for the
%% configured period.
ensure_expiry_timer(State = #q{expires = undefined}) ->
    State;
ensure_expiry_timer(State = #q{expires = Expires}) ->
    case is_unused(State) of
        true ->
            NewState = stop_expiry_timer(State),
            {ok, TRef} = timer:apply_after(
                           Expires, rabbit_amqqueue, maybe_expire, [self()]),
            NewState#q{expiry_timer_ref = TRef};
        false ->
            State
    end.

ensure_stats_timer(State = #q{stats_timer = StatsTimer,
                              q = Q}) ->
    State#q{stats_timer = rabbit_event:ensure_stats_timer(
                            StatsTimer,
                            fun() -> rabbit_amqqueue:emit_stats(Q) end)}.

assert_invariant(#q{active_consumers = AC,
                    backing_queue = BQ, backing_queue_state = BQS}) ->
    true = (queue:is_empty(AC) orelse BQ:is_empty(BQS)).

lookup_ch(ChPid) ->
    case get({ch, ChPid}) of
        undefined -> not_found;
        C         -> C
    end.

ch_record(ChPid) ->
    Key = {ch, ChPid},
    case get(Key) of
        undefined -> MonitorRef = erlang:monitor(process, ChPid),
                     C = #cr{consumer_count       = 0,
                             ch_pid               = ChPid,
                             monitor_ref          = MonitorRef,
                             acktags              = sets:new(),
                             is_limit_active      = false,
                             txn                  = none,
                             unsent_message_count = 0},
                     put(Key, C),
                     C;
        C = #cr{} -> C
    end.

store_ch_record(C = #cr{ch_pid = ChPid}) ->
    put({ch, ChPid}, C).

maybe_store_ch_record(C = #cr{consumer_count       = ConsumerCount,
                              acktags              = ChAckTags,
                              txn                  = Txn,
                              unsent_message_count = UnsentMessageCount}) ->
    case {sets:size(ChAckTags), ConsumerCount, UnsentMessageCount, Txn} of
        {0, 0, 0, none} -> ok = erase_ch_record(C),
                           false;
        _               -> store_ch_record(C),
                           true
    end.

erase_ch_record(#cr{ch_pid      = ChPid,
                    limiter_pid = LimiterPid,
                    monitor_ref = MonitorRef}) ->
    ok = rabbit_limiter:unregister(LimiterPid, self()),
    erlang:demonitor(MonitorRef),
    erase({ch, ChPid}),
    ok.

all_ch_record() -> [C || {{ch, _}, C} <- get()].

is_ch_blocked(#cr{unsent_message_count = Count, is_limit_active = Limited}) ->
    Limited orelse Count >= ?UNSENT_MESSAGE_LIMIT.

ch_record_state_transition(OldCR, NewCR) ->
    case {is_ch_blocked(OldCR), is_ch_blocked(NewCR)} of
        {true, false} -> unblock;
        {false, true} -> block;
        {_, _}        -> ok
    end.

deliver_msgs_to_consumers(Funs = {PredFun, DeliverFun}, FunAcc,
                          State = #q{q = #amqqueue{name = QName},
                                     active_consumers = ActiveConsumers,
                                     blocked_consumers = BlockedConsumers}) ->
    case queue:out(ActiveConsumers) of
        {{value, QEntry = {ChPid, #consumer{tag = ConsumerTag,
                                            ack_required = AckRequired}}},
         ActiveConsumersTail} ->
            C = #cr{limiter_pid = LimiterPid,
                    unsent_message_count = Count,
                    acktags = ChAckTags} = ch_record(ChPid),
            IsMsgReady = PredFun(FunAcc, State),
            case (IsMsgReady andalso
                  rabbit_limiter:can_send( LimiterPid, self(), AckRequired )) of
                true ->
                    {{Message, IsDelivered, AckTag}, FunAcc1, State1} =
                        DeliverFun(AckRequired, FunAcc, State),
                    rabbit_channel:deliver(
                      ChPid, ConsumerTag, AckRequired,
                      {QName, self(), AckTag, IsDelivered, Message}),
                    ChAckTags1 =
                        case AckRequired of
                            true  -> sets:add_element(AckTag, ChAckTags);
                            false -> ChAckTags
                        end,
                    NewC = C#cr{unsent_message_count = Count + 1,
                                acktags = ChAckTags1},
                    true = maybe_store_ch_record(NewC),
                    {NewActiveConsumers, NewBlockedConsumers} =
                        case ch_record_state_transition(C, NewC) of
                            ok    -> {queue:in(QEntry, ActiveConsumersTail),
                                      BlockedConsumers};
                            block -> {ActiveConsumers1, BlockedConsumers1} =
                                         move_consumers(ChPid,
                                                        ActiveConsumersTail,
                                                        BlockedConsumers),
                                     {ActiveConsumers1,
                                      queue:in(QEntry, BlockedConsumers1)}
                        end,
                    State2 = State1#q{
                               active_consumers = NewActiveConsumers,
                               blocked_consumers = NewBlockedConsumers},
                    deliver_msgs_to_consumers(Funs, FunAcc1, State2);
                %% if IsMsgReady then we've hit the limiter
                false when IsMsgReady ->
                    true = maybe_store_ch_record(C#cr{is_limit_active = true}),
                    {NewActiveConsumers, NewBlockedConsumers} =
                        move_consumers(ChPid,
                                       ActiveConsumers,
                                       BlockedConsumers),
                    deliver_msgs_to_consumers(
                      Funs, FunAcc,
                      State#q{active_consumers = NewActiveConsumers,
                              blocked_consumers = NewBlockedConsumers});
                false ->
                    %% no message was ready, so we don't need to block anyone
                    {FunAcc, State}
            end;
        {empty, _} ->
            {FunAcc, State}
    end.

deliver_from_queue_pred(IsEmpty, _State) -> not IsEmpty.

deliver_from_queue_deliver(AckRequired, false, State) ->
    {{Message, IsDelivered, AckTag, Remaining}, State1} =
        fetch(AckRequired, State),
    {{Message, IsDelivered, AckTag}, 0 == Remaining, State1}.

confirm_messages([], State) ->
    State;
confirm_messages(MsgIds, State = #q{msg_id_to_channel = MTC}) ->
    {CMs, MTC1} = lists:foldl(
                    fun(MsgId, {CMs, MTC0}) ->
                            case dict:find(MsgId, MTC0) of
                                {ok, {ChPid, MsgSeqNo}} ->
                                    {gb_trees_cons(ChPid, MsgSeqNo, CMs),
                                     dict:erase(MsgId, MTC0)};
                                _ ->
                                    {CMs, MTC0}
                            end
                    end, {gb_trees:empty(), MTC}, MsgIds),
    gb_trees_foreach(fun(ChPid, MsgSeqNos) ->
                             rabbit_channel:confirm(ChPid, MsgSeqNos)
                     end, CMs),
    State#q{msg_id_to_channel = MTC1}.

gb_trees_foreach(_, none) ->
    ok;
gb_trees_foreach(Fun, {Key, Val, It}) ->
    Fun(Key, Val),
    gb_trees_foreach(Fun, gb_trees:next(It));
gb_trees_foreach(Fun, Tree) ->
    gb_trees_foreach(Fun, gb_trees:next(gb_trees:iterator(Tree))).

gb_trees_cons(Key, Value, Tree) ->
    case gb_trees:lookup(Key, Tree) of
        {value, Values} -> gb_trees:update(Key, [Value | Values], Tree);
        none            -> gb_trees:insert(Key, [Value], Tree)
    end.

should_confirm_message(#delivery{msg_seq_no = undefined}, _State) ->
    never;
should_confirm_message(#delivery{sender     = ChPid,
                                 msg_seq_no = MsgSeqNo,
                                 message    = #basic_message {
                                   is_persistent = true,
                                   id            = MsgId}},
                       #q{q = #amqqueue{durable = true}}) ->
    {eventually, ChPid, MsgSeqNo, MsgId};
should_confirm_message(_Delivery, _State) ->
    immediately.

needs_confirming({eventually, _, _, _}) -> true;
needs_confirming(_)                     -> false.

maybe_record_confirm_message({eventually, ChPid, MsgSeqNo, MsgId},
                             State = #q{msg_id_to_channel = MTC}) ->
    State#q{msg_id_to_channel = dict:store(MsgId, {ChPid, MsgSeqNo}, MTC)};
maybe_record_confirm_message(_Confirm, State) ->
    State.

run_message_queue(State) ->
    Funs = {fun deliver_from_queue_pred/2,
            fun deliver_from_queue_deliver/3},
    State1 = #q{backing_queue = BQ, backing_queue_state = BQS} =
        drop_expired_messages(State),
    IsEmpty = BQ:is_empty(BQS),
    {_IsEmpty1, State2} = deliver_msgs_to_consumers(Funs, IsEmpty, State1),
    State2.

attempt_delivery(Delivery = #delivery{txn        = none,
                                      sender     = ChPid,
                                      message    = Message,
                                      msg_seq_no = MsgSeqNo},
                 State = #q{backing_queue = BQ, backing_queue_state = BQS}) ->
    Confirm = should_confirm_message(Delivery, State),
    case Confirm of
        immediately -> rabbit_channel:confirm(ChPid, [MsgSeqNo]);
        _           -> ok
    end,
    case BQ:is_duplicate(none, Message, BQS) of
        {false, BQS1} ->
            PredFun = fun (IsEmpty, _State) -> not IsEmpty end,
            DeliverFun =
                fun (AckRequired, false,
                     State1 = #q{backing_queue_state = BQS2}) ->
                        %% we don't need an expiry here because
                        %% messages are not being enqueued, so we use
                        %% an empty message_properties.
                        {AckTag, BQS3} =
                            BQ:publish_delivered(
                              AckRequired, Message,
                              (?BASE_MESSAGE_PROPERTIES)#message_properties{
                                needs_confirming = needs_confirming(Confirm)},
                              ChPid, BQS2),
                        {{Message, false, AckTag}, true,
                         State1#q{backing_queue_state = BQS3}}
                end,
            {Delivered, State2} =
                deliver_msgs_to_consumers({ PredFun, DeliverFun }, false,
                                          State#q{backing_queue_state = BQS1}),
            {Delivered, Confirm, State2};
        {Duplicate, BQS1} ->
            %% if the message has previously been seen by the BQ then
            %% it must have been seen under the same circumstances as
            %% now: i.e. if it is now a deliver_immediately then it
            %% must have been before.
            Delivered = case Duplicate of
                            published -> true;
                            discarded -> false
                        end,
            {Delivered, Confirm, State#q{backing_queue_state = BQS1}}
    end;
attempt_delivery(Delivery = #delivery{txn     = Txn,
                                      sender  = ChPid,
                                      message = Message},
                 State = #q{backing_queue = BQ, backing_queue_state = BQS}) ->
    Confirm = should_confirm_message(Delivery, State),
    case BQ:is_duplicate(Txn, Message, BQS) of
        {false, BQS1} ->
            store_ch_record((ch_record(ChPid))#cr{txn = Txn}),
            BQS2 = BQ:tx_publish(Txn, Message, ?BASE_MESSAGE_PROPERTIES, ChPid,
                                 BQS1),
            {true, Confirm, State#q{backing_queue_state = BQS2}};
        {Duplicate, BQS1} ->
            Delivered = case Duplicate of
                            published -> true;
                            discarded -> false
                        end,
            {Delivered, Confirm, State#q{backing_queue_state = BQS1}}
    end.

deliver_or_enqueue(Delivery = #delivery{message = Message,
                                        sender  = ChPid}, State) ->
    {Delivered, Confirm, State1} = attempt_delivery(Delivery, State),
    State2 = #q{backing_queue = BQ, backing_queue_state = BQS} =
        maybe_record_confirm_message(Confirm, State1),
    case Delivered of
        true  -> State2;
        false -> BQS1 =
                     BQ:publish(Message,
                                (message_properties(State)) #message_properties{
                                  needs_confirming = needs_confirming(Confirm)},
                                ChPid, BQS),
                 ensure_ttl_timer(State2#q{backing_queue_state = BQS1})
    end.

requeue_and_run(AckTags, State = #q{backing_queue = BQ, ttl=TTL}) ->
    run_backing_queue(
      BQ, fun (M, BQS) ->
                  {_MsgIds, BQS1} =
                      M:requeue(AckTags, reset_msg_expiry_fun(TTL), BQS),
                  BQS1
          end, State).

fetch(AckRequired, State = #q{backing_queue_state = BQS,
                              backing_queue       = BQ}) ->
    {Result, BQS1} = BQ:fetch(AckRequired, BQS),
    {Result, State#q{backing_queue_state = BQS1}}.

add_consumer(ChPid, Consumer, Queue) -> queue:in({ChPid, Consumer}, Queue).

remove_consumer(ChPid, ConsumerTag, Queue) ->
    queue:filter(fun ({CP, #consumer{tag = CT}}) ->
                         (CP /= ChPid) or (CT /= ConsumerTag)
                 end, Queue).

remove_consumers(ChPid, Queue) ->
    {Kept, Removed} = split_by_channel(ChPid, Queue),
    [emit_consumer_deleted(Ch, CTag) ||
        {Ch, #consumer{tag = CTag}} <- queue:to_list(Removed)],
    Kept.

move_consumers(ChPid, From, To) ->
    {Kept, Removed} = split_by_channel(ChPid, From),
    {Kept, queue:join(To, Removed)}.

split_by_channel(ChPid, Queue) ->
    {Kept, Removed} = lists:partition(fun ({CP, _}) -> CP /= ChPid end,
                                      queue:to_list(Queue)),
    {queue:from_list(Kept), queue:from_list(Removed)}.

possibly_unblock(State, ChPid, Update) ->
    case lookup_ch(ChPid) of
        not_found ->
            State;
        C ->
            NewC = Update(C),
            maybe_store_ch_record(NewC),
            case ch_record_state_transition(C, NewC) of
                ok      -> State;
                unblock -> {NewBlockedConsumers, NewActiveConsumers} =
                               move_consumers(ChPid,
                                              State#q.blocked_consumers,
                                              State#q.active_consumers),
                           run_message_queue(
                             State#q{active_consumers = NewActiveConsumers,
                                     blocked_consumers = NewBlockedConsumers})
            end
    end.

should_auto_delete(#q{q = #amqqueue{auto_delete = false}}) -> false;
should_auto_delete(#q{has_had_consumers = false}) -> false;
should_auto_delete(State) -> is_unused(State).

handle_ch_down(DownPid, State = #q{exclusive_consumer = Holder}) ->
    case lookup_ch(DownPid) of
        not_found ->
            {ok, State};
        C = #cr{ch_pid = ChPid, txn = Txn, acktags = ChAckTags} ->
            ok = erase_ch_record(C),
            State1 = State#q{
                       exclusive_consumer = case Holder of
                                                {ChPid, _} -> none;
                                                Other      -> Other
                                            end,
                       active_consumers = remove_consumers(
                                            ChPid, State#q.active_consumers),
                       blocked_consumers = remove_consumers(
                                             ChPid, State#q.blocked_consumers)},
            case should_auto_delete(State1) of
                true  -> {stop, State1};
                false -> State2 = case Txn of
                                      none -> State1;
                                      _    -> rollback_transaction(Txn, C,
                                                                   State1)
                                  end,
                         {ok, requeue_and_run(sets:to_list(ChAckTags),
                                              ensure_expiry_timer(State2))}
            end
    end.

cancel_holder(ChPid, ConsumerTag, {ChPid, ConsumerTag}) ->
    none;
cancel_holder(_ChPid, _ConsumerTag, Holder) ->
    Holder.

check_exclusive_access({_ChPid, _ConsumerTag}, _ExclusiveConsume, _State) ->
    in_use;
check_exclusive_access(none, false, _State) ->
    ok;
check_exclusive_access(none, true, State) ->
    case is_unused(State) of
        true  -> ok;
        false -> in_use
    end.

is_unused(State) -> queue:is_empty(State#q.active_consumers) andalso
                        queue:is_empty(State#q.blocked_consumers).

maybe_send_reply(_ChPid, undefined) -> ok;
maybe_send_reply(ChPid, Msg) -> ok = rabbit_channel:send_command(ChPid, Msg).

qname(#q{q = #amqqueue{name = QName}}) -> QName.

backing_queue_timeout(State = #q{backing_queue = BQ}) ->
    run_backing_queue(BQ, fun (M, BQS) -> M:timeout(BQS) end, State).

run_backing_queue(Mod, Fun, State = #q{backing_queue = BQ,
                                       backing_queue_state = BQS}) ->
    run_message_queue(State#q{backing_queue_state = BQ:invoke(Mod, Fun, BQS)}).

commit_transaction(Txn, From, C = #cr{acktags = ChAckTags},
                   State = #q{backing_queue       = BQ,
                              backing_queue_state = BQS,
                              ttl                 = TTL}) ->
    {AckTags, BQS1} = BQ:tx_commit(
                        Txn, fun () -> gen_server2:reply(From, ok) end,
                        reset_msg_expiry_fun(TTL), BQS),
    ChAckTags1 = subtract_acks(ChAckTags, AckTags),
    maybe_store_ch_record(C#cr{acktags = ChAckTags1, txn = none}),
    State#q{backing_queue_state = BQS1}.

rollback_transaction(Txn, C, State = #q{backing_queue = BQ,
                                        backing_queue_state = BQS}) ->
    {_AckTags, BQS1} = BQ:tx_rollback(Txn, BQS),
    %% Iff we removed acktags from the channel record on ack+txn then
    %% we would add them back in here.
    maybe_store_ch_record(C#cr{txn = none}),
    State#q{backing_queue_state = BQS1}.

subtract_acks(A, B) when is_list(B) ->
    lists:foldl(fun sets:del_element/2, A, B).

discard_delivery(#delivery{sender = ChPid,
                           message = Message},
                 State = #q{backing_queue = BQ,
                            backing_queue_state = BQS}) ->
    State#q{backing_queue_state = BQ:discard(Message, ChPid, BQS)}.

reset_msg_expiry_fun(TTL) ->
    fun(MsgProps) ->
            MsgProps#message_properties{expiry = calculate_msg_expiry(TTL)}
    end.

message_properties(#q{ttl=TTL}) ->
    #message_properties{expiry = calculate_msg_expiry(TTL)}.

calculate_msg_expiry(undefined) -> undefined;
calculate_msg_expiry(TTL)       -> now_micros() + (TTL * 1000).

drop_expired_messages(State = #q{ttl = undefined}) ->
    State;
drop_expired_messages(State = #q{backing_queue_state = BQS,
                                 backing_queue = BQ}) ->
    Now = now_micros(),
    BQS1 = BQ:dropwhile(
             fun (#message_properties{expiry = Expiry}) -> Now > Expiry end,
             BQS),
    ensure_ttl_timer(State#q{backing_queue_state = BQS1}).

ensure_ttl_timer(State = #q{backing_queue       = BQ,
                            backing_queue_state = BQS,
                            ttl                 = TTL,
                            ttl_timer_ref       = undefined})
  when TTL =/= undefined ->
    case BQ:is_empty(BQS) of
        true  -> State;
        false -> TRef = timer:apply_after(TTL, rabbit_amqqueue, drop_expired,
                                          [self()]),
                 State#q{ttl_timer_ref = TRef}
    end;
ensure_ttl_timer(State) ->
    State.

now_micros() -> timer:now_diff(now(), {0,0,0}).

infos(Items, State) -> [{Item, i(Item, State)} || Item <- Items].

i(name,        #q{q = #amqqueue{name        = Name}})       -> Name;
i(durable,     #q{q = #amqqueue{durable     = Durable}})    -> Durable;
i(auto_delete, #q{q = #amqqueue{auto_delete = AutoDelete}}) -> AutoDelete;
i(arguments,   #q{q = #amqqueue{arguments   = Arguments}})  -> Arguments;
i(pid, _) ->
    self();
i(owner_pid, #q{q = #amqqueue{exclusive_owner = none}}) ->
    '';
i(owner_pid, #q{q = #amqqueue{exclusive_owner = ExclusiveOwner}}) ->
    ExclusiveOwner;
i(exclusive_consumer_pid, #q{exclusive_consumer = none}) ->
    '';
i(exclusive_consumer_pid, #q{exclusive_consumer = {ChPid, _ConsumerTag}}) ->
    ChPid;
i(exclusive_consumer_tag, #q{exclusive_consumer = none}) ->
    '';
i(exclusive_consumer_tag, #q{exclusive_consumer = {_ChPid, ConsumerTag}}) ->
    ConsumerTag;
i(messages_ready, #q{backing_queue_state = BQS, backing_queue = BQ}) ->
    BQ:len(BQS);
i(messages_unacknowledged, _) ->
    lists:sum([sets:size(C#cr.acktags) || C <- all_ch_record()]);
i(messages, State) ->
    lists:sum([i(Item, State) || Item <- [messages_ready,
                                          messages_unacknowledged]]);
i(consumers, State) ->
    queue:len(State#q.active_consumers) + queue:len(State#q.blocked_consumers);
i(memory, _) ->
    {memory, M} = process_info(self(), memory),
    M;
i(backing_queue_status, #q{backing_queue_state = BQS, backing_queue = BQ}) ->
    BQ:status(BQS);
i(Item, _) ->
    throw({bad_argument, Item}).

consumers(#q{active_consumers = ActiveConsumers,
             blocked_consumers = BlockedConsumers}) ->
    rabbit_misc:queue_fold(
      fun ({ChPid, #consumer{tag = ConsumerTag,
                             ack_required = AckRequired}}, Acc) ->
              [{ChPid, ConsumerTag, AckRequired} | Acc]
      end, [], queue:join(ActiveConsumers, BlockedConsumers)).

emit_stats(State) ->
    emit_stats(State, []).

emit_stats(State, Extra) ->
    rabbit_event:notify(queue_stats, Extra ++ infos(?STATISTICS_KEYS, State)).

emit_consumer_created(ChPid, ConsumerTag, Exclusive, AckRequired) ->
    rabbit_event:notify(consumer_created,
                        [{consumer_tag, ConsumerTag},
                         {exclusive,    Exclusive},
                         {ack_required, AckRequired},
                         {channel,      ChPid},
                         {queue,        self()}]).

emit_consumer_deleted(ChPid, ConsumerTag) ->
    rabbit_event:notify(consumer_deleted,
                        [{consumer_tag, ConsumerTag},
                         {channel,      ChPid},
                         {queue,        self()}]).

%%----------------------------------------------------------------------------

prioritise_call(Msg, _From, _State) ->
    case Msg of
        info                            -> 9;
        {info, _Items}                  -> 9;
        consumers                       -> 9;
        {run_backing_queue, _Mod, _Fun} -> 6;
        _                               -> 0
    end.

prioritise_cast(Msg, _State) ->
    case Msg of
        update_ram_duration                  -> 8;
        delete_immediately                   -> 8;
        {set_ram_duration_target, _Duration} -> 8;
        {set_maximum_since_use, _Age}        -> 8;
        maybe_expire                         -> 8;
        drop_expired                         -> 8;
        emit_stats                           -> 7;
        {ack, _Txn, _AckTags, _ChPid}        -> 7;
        {reject, _AckTags, _Requeue, _ChPid} -> 7;
        {notify_sent, _ChPid}                -> 7;
        {unblock, _ChPid}                    -> 7;
        {run_backing_queue, _Mod, _Fun}      -> 6;
        sync_timeout                         -> 6;
        _                                    -> 0
    end.

prioritise_info({'DOWN', _MonitorRef, process, DownPid, _Reason},
                #q{q = #amqqueue{exclusive_owner = DownPid}}) -> 8;
prioritise_info(_Msg, _State)                                 -> 0.

handle_call({init, Recover}, From,
            State = #q{q = #amqqueue{exclusive_owner = none}}) ->
    declare(Recover, From, State);

handle_call({init, Recover}, From,
            State = #q{q = #amqqueue{exclusive_owner = Owner}}) ->
    case rabbit_misc:is_process_alive(Owner) of
        true  -> erlang:monitor(process, Owner),
                 declare(Recover, From, State);
        false -> #q{backing_queue = BQ, backing_queue_state = undefined,
                    q = #amqqueue{name = QName} = Q} = State,
                 gen_server2:reply(From, not_found),
                 case Recover of
                     true -> ok;
                     _    -> rabbit_log:warning(
                               "Queue ~p exclusive owner went away~n", [QName])
                 end,
                 BQS = bq_init(BQ, Q, Recover),
                 %% Rely on terminate to delete the queue.
                 {stop, normal, State#q{backing_queue_state = BQS}}
    end;

handle_call(info, _From, State) ->
    reply(infos(?INFO_KEYS, State), State);

handle_call({info, Items}, _From, State) ->
    try
        reply({ok, infos(Items, State)}, State)
    catch Error -> reply({error, Error}, State)
    end;

handle_call(consumers, _From, State) ->
    reply(consumers(State), State);

handle_call({deliver_immediately, Delivery}, _From, State) ->
    %% Synchronous, "immediate" delivery mode
    %%
    %% FIXME: Is this correct semantics?
    %%
    %% I'm worried in particular about the case where an exchange has
    %% two queues against a particular routing key, and a message is
    %% sent in immediate mode through the binding. In non-immediate
    %% mode, both queues get the message, saving it for later if
    %% there's noone ready to receive it just now. In immediate mode,
    %% should both queues still get the message, somehow, or should
    %% just all ready-to-consume queues get the message, with unready
    %% queues discarding the message?
    %%
    {Delivered, Confirm, State1} = attempt_delivery(Delivery, State),
    reply(Delivered, case Delivered of
                         true  -> maybe_record_confirm_message(Confirm, State1);
                         false -> discard_delivery(Delivery, State1)
                     end);

handle_call({deliver, Delivery}, From, State) ->
    %% Synchronous, "mandatory" delivery mode. Reply asap.
    gen_server2:reply(From, true),
    noreply(deliver_or_enqueue(Delivery, State));

handle_call({commit, Txn, ChPid}, From, State) ->
    case lookup_ch(ChPid) of
        not_found -> reply(ok, State);
        C         -> noreply(run_message_queue(
                               commit_transaction(Txn, From, C, State)))
    end;

handle_call({notify_down, ChPid}, _From, State) ->
    %% we want to do this synchronously, so that auto_deleted queues
    %% are no longer visible by the time we send a response to the
    %% client.  The queue is ultimately deleted in terminate/2; if we
    %% return stop with a reply, terminate/2 will be called by
    %% gen_server2 *before* the reply is sent.
    case handle_ch_down(ChPid, State) of
        {ok, NewState}   -> reply(ok, NewState);
        {stop, NewState} -> {stop, normal, ok, NewState}
    end;

handle_call({basic_get, ChPid, NoAck}, _From,
            State = #q{q = #amqqueue{name = QName}}) ->
    AckRequired = not NoAck,
    State1 = ensure_expiry_timer(State),
    case fetch(AckRequired, drop_expired_messages(State1)) of
        {empty, State2} ->
            reply(empty, State2);
        {{Message, IsDelivered, AckTag, Remaining}, State2} ->
            State3 =
                case AckRequired of
                    true  -> C = #cr{acktags = ChAckTags} = ch_record(ChPid),
                             true = maybe_store_ch_record(
                                      C#cr{acktags =
                                               sets:add_element(AckTag,
                                                                ChAckTags)}),
                             State2;
                    false -> State2
                end,
            Msg = {QName, self(), AckTag, IsDelivered, Message},
            reply({ok, Remaining, Msg}, State3)
    end;

handle_call({basic_consume, NoAck, ChPid, LimiterPid,
             ConsumerTag, ExclusiveConsume, OkMsg},
            _From, State = #q{exclusive_consumer = ExistingHolder}) ->
    case check_exclusive_access(ExistingHolder, ExclusiveConsume,
                                State) of
        in_use ->
            reply({error, exclusive_consume_unavailable}, State);
        ok ->
            C = #cr{consumer_count = ConsumerCount} = ch_record(ChPid),
            Consumer = #consumer{tag = ConsumerTag,
                                 ack_required = not NoAck},
            true = maybe_store_ch_record(C#cr{consumer_count = ConsumerCount +1,
                                              limiter_pid    = LimiterPid}),
            ok = case ConsumerCount of
                     0 -> rabbit_limiter:register(LimiterPid, self());
                     _ -> ok
                 end,
            ExclusiveConsumer = if ExclusiveConsume -> {ChPid, ConsumerTag};
                                   true             -> ExistingHolder
                                end,
            State1 = State#q{has_had_consumers = true,
                             exclusive_consumer = ExclusiveConsumer},
            ok = maybe_send_reply(ChPid, OkMsg),
            State2 =
                case is_ch_blocked(C) of
                    true  -> State1#q{
                               blocked_consumers =
                                   add_consumer(ChPid, Consumer,
                                                State1#q.blocked_consumers)};
                    false -> run_message_queue(
                               State1#q{
                                 active_consumers =
                                     add_consumer(ChPid, Consumer,
                                                  State1#q.active_consumers)})
                end,
            emit_consumer_created(ChPid, ConsumerTag, ExclusiveConsume,
                                  not NoAck),
            reply(ok, State2)
    end;

handle_call({basic_cancel, ChPid, ConsumerTag, OkMsg}, _From,
            State = #q{exclusive_consumer = Holder}) ->
    case lookup_ch(ChPid) of
        not_found ->
            ok = maybe_send_reply(ChPid, OkMsg),
            reply(ok, State);
        C = #cr{consumer_count = ConsumerCount,
                limiter_pid    = LimiterPid} ->
            C1 = C#cr{consumer_count = ConsumerCount -1},
            maybe_store_ch_record(
              case ConsumerCount of
                  1 -> ok = rabbit_limiter:unregister(LimiterPid, self()),
                       C1#cr{limiter_pid = undefined};
                  _ -> C1
              end),
            emit_consumer_deleted(ChPid, ConsumerTag),
            ok = maybe_send_reply(ChPid, OkMsg),
            NewState =
                State#q{exclusive_consumer = cancel_holder(ChPid,
                                                           ConsumerTag,
                                                           Holder),
                        active_consumers = remove_consumer(
                                             ChPid, ConsumerTag,
                                             State#q.active_consumers),
                        blocked_consumers = remove_consumer(
                                              ChPid, ConsumerTag,
                                              State#q.blocked_consumers)},
            case should_auto_delete(NewState) of
                false -> reply(ok, ensure_expiry_timer(NewState));
                true  -> {stop, normal, ok, NewState}
            end
    end;

handle_call(stat, _From, State) ->
    State1 = #q{backing_queue = BQ, backing_queue_state = BQS,
                active_consumers = ActiveConsumers} =
        drop_expired_messages(ensure_expiry_timer(State)),
    reply({ok, BQ:len(BQS), queue:len(ActiveConsumers)}, State1);

handle_call({delete, IfUnused, IfEmpty}, _From,
            State = #q{backing_queue_state = BQS, backing_queue = BQ}) ->
    IsEmpty = BQ:is_empty(BQS),
    IsUnused = is_unused(State),
    if
        IfEmpty and not(IsEmpty) ->
            reply({error, not_empty}, State);
        IfUnused and not(IsUnused) ->
            reply({error, in_use}, State);
        true ->
            {stop, normal, {ok, BQ:len(BQS)}, State}
    end;

handle_call(purge, _From, State = #q{backing_queue = BQ,
                                     backing_queue_state = BQS}) ->
    {Count, BQS1} = BQ:purge(BQS),
    reply({ok, Count}, State#q{backing_queue_state = BQS1});

handle_call({requeue, AckTags, ChPid}, From, State) ->
    gen_server2:reply(From, ok),
    case lookup_ch(ChPid) of
        not_found ->
            noreply(State);
        C = #cr{acktags = ChAckTags} ->
            ChAckTags1 = subtract_acks(ChAckTags, AckTags),
            maybe_store_ch_record(C#cr{acktags = ChAckTags1}),
            noreply(requeue_and_run(AckTags, State))
    end;

handle_call({run_backing_queue, Mod, Fun}, _From, State) ->
    reply(ok, run_backing_queue(Mod, Fun, State)).


handle_cast({run_backing_queue, Mod, Fun}, State) ->
    noreply(run_backing_queue(Mod, Fun, State));

handle_cast(sync_timeout, State) ->
    noreply(backing_queue_timeout(State#q{sync_timer_ref = undefined}));

handle_cast({deliver, Delivery}, State) ->
    %% Asynchronous, non-"mandatory", non-"immediate" deliver mode.
    noreply(deliver_or_enqueue(Delivery, State));

handle_cast({ack, Txn, AckTags, ChPid},
            State = #q{backing_queue = BQ, backing_queue_state = BQS}) ->
    case lookup_ch(ChPid) of
        not_found ->
            noreply(State);
        C = #cr{acktags = ChAckTags} ->
            {C1, State1} =
                case Txn of
                    none -> ChAckTags1 = subtract_acks(ChAckTags, AckTags),
                            NewC = C#cr{acktags = ChAckTags1},
                            {_Guids, BQS1} = BQ:ack(AckTags, BQS),
                            {NewC, State#q{backing_queue_state = BQS1}};
                    _    -> BQS1 = BQ:tx_ack(Txn, AckTags, BQS),
                            {C#cr{txn = Txn},
                             State#q{backing_queue_state = BQS1}}
                end,
            maybe_store_ch_record(C1),
            noreply(State1)
    end;

handle_cast({reject, AckTags, Requeue, ChPid},
            State = #q{backing_queue       = BQ,
                       backing_queue_state = BQS}) ->
    case lookup_ch(ChPid) of
        not_found ->
            noreply(State);
        C = #cr{acktags = ChAckTags} ->
            ChAckTags1 = subtract_acks(ChAckTags, AckTags),
            maybe_store_ch_record(C#cr{acktags = ChAckTags1}),
            noreply(case Requeue of
                        true  -> requeue_and_run(AckTags, State);
                        false -> {_Guids, BQS1} = BQ:ack(AckTags, BQS),
                                 State#q{backing_queue_state = BQS1}
                    end)
    end;

handle_cast({rollback, Txn, ChPid}, State) ->
    noreply(case lookup_ch(ChPid) of
                not_found -> State;
                C         -> rollback_transaction(Txn, C, State)
            end);

handle_cast(delete_immediately, State) ->
    {stop, normal, State};

handle_cast({unblock, ChPid}, State) ->
    noreply(
      possibly_unblock(State, ChPid,
                       fun (C) -> C#cr{is_limit_active = false} end));

handle_cast({notify_sent, ChPid}, State) ->
    noreply(
      possibly_unblock(State, ChPid,
                       fun (C = #cr{unsent_message_count = Count}) ->
                               C#cr{unsent_message_count = Count - 1}
                       end));

handle_cast({limit, ChPid, LimiterPid}, State) ->
    noreply(
      possibly_unblock(
        State, ChPid,
        fun (C = #cr{consumer_count = ConsumerCount,
                     limiter_pid = OldLimiterPid,
                     is_limit_active = Limited}) ->
                if ConsumerCount =/= 0 andalso OldLimiterPid == undefined ->
                        ok = rabbit_limiter:register(LimiterPid, self());
                   true ->
                        ok
                end,
                NewLimited = Limited andalso LimiterPid =/= undefined,
                C#cr{limiter_pid = LimiterPid, is_limit_active = NewLimited}
        end));

handle_cast({flush, ChPid}, State) ->
    ok = rabbit_channel:flushed(ChPid, self()),
    noreply(State);

handle_cast(update_ram_duration, State = #q{backing_queue = BQ,
                                            backing_queue_state = BQS}) ->
    {RamDuration, BQS1} = BQ:ram_duration(BQS),
    DesiredDuration =
        rabbit_memory_monitor:report_ram_duration(self(), RamDuration),
    BQS2 = BQ:set_ram_duration_target(DesiredDuration, BQS1),
    noreply(State#q{rate_timer_ref = just_measured,
                    backing_queue_state = BQS2});

handle_cast({set_ram_duration_target, Duration},
            State = #q{backing_queue = BQ, backing_queue_state = BQS}) ->
    BQS1 = BQ:set_ram_duration_target(Duration, BQS),
    noreply(State#q{backing_queue_state = BQS1});

handle_cast({set_maximum_since_use, Age}, State) ->
    ok = file_handle_cache:set_maximum_since_use(Age),
    noreply(State);

handle_cast(maybe_expire, State) ->
    case is_unused(State) of
        true  -> ?LOGDEBUG("Queue lease expired for ~p~n", [State#q.q]),
                 {stop, normal, State};
        false -> noreply(ensure_expiry_timer(State))
    end;

handle_cast(drop_expired, State) ->
    noreply(drop_expired_messages(State#q{ttl_timer_ref = undefined}));

handle_cast(emit_stats, State = #q{stats_timer = StatsTimer}) ->
    %% Do not invoke noreply as it would see no timer and create a new one.
    emit_stats(State),
    State1 = State#q{stats_timer = rabbit_event:reset_stats_timer(StatsTimer)},
    assert_invariant(State1),
    {noreply, State1, hibernate}.

handle_info({'DOWN', _MonitorRef, process, DownPid, _Reason},
            State = #q{q = #amqqueue{exclusive_owner = DownPid}}) ->
    %% Exclusively owned queues must disappear with their owner.  In
    %% the case of clean shutdown we delete the queue synchronously in
    %% the reader - although not required by the spec this seems to
    %% match what people expect (see bug 21824). However we need this
    %% monitor-and-async- delete in case the connection goes away
    %% unexpectedly.
    {stop, normal, State};
handle_info({'DOWN', _MonitorRef, process, DownPid, _Reason}, State) ->
    case handle_ch_down(DownPid, State) of
        {ok, NewState}   -> noreply(NewState);
        {stop, NewState} -> {stop, normal, NewState}
    end;

handle_info(timeout, State) ->
    noreply(backing_queue_timeout(State));

handle_info({'EXIT', _Pid, Reason}, State) ->
    {stop, Reason, State};

handle_info(Info, State) ->
    ?LOGDEBUG("Info in queue: ~p~n", [Info]),
    {stop, {unhandled_info, Info}, State}.

handle_pre_hibernate(State = #q{backing_queue_state = undefined}) ->
    {hibernate, State};
handle_pre_hibernate(State = #q{backing_queue = BQ,
                                backing_queue_state = BQS,
                                stats_timer = StatsTimer}) ->
    {RamDuration, BQS1} = BQ:ram_duration(BQS),
    DesiredDuration =
        rabbit_memory_monitor:report_ram_duration(self(), RamDuration),
    BQS2 = BQ:set_ram_duration_target(DesiredDuration, BQS1),
    BQS3 = BQ:handle_pre_hibernate(BQS2),
    rabbit_event:if_enabled(StatsTimer,
                            fun () ->
                                    emit_stats(State, [{idle_since, now()}])
                            end),
    State1 = State#q{stats_timer = rabbit_event:stop_stats_timer(StatsTimer),
                     backing_queue_state = BQS3},
    {hibernate, stop_rate_timer(State1)}.<|MERGE_RESOLUTION|>--- conflicted
+++ resolved
@@ -99,26 +99,10 @@
     ?LOGDEBUG("Queue starting - ~p~n", [Q]),
     process_flag(trap_exit, true),
 
-<<<<<<< HEAD
-    {ok, #q{q                   = Q#amqqueue{pid = self()},
-            exclusive_consumer  = none,
-            has_had_consumers   = false,
-            backing_queue       = backing_queue_module(Q),
-            backing_queue_state = undefined,
-            active_consumers    = queue:new(),
-            blocked_consumers   = queue:new(),
-            expires             = undefined,
-            sync_timer_ref      = undefined,
-            rate_timer_ref      = undefined,
-            expiry_timer_ref    = undefined,
-            ttl                 = undefined,
-            stats_timer         = rabbit_event:init_stats_timer(),
-            msg_id_to_channel   = dict:new()}, hibernate,
-=======
     {ok, #q{q                    = Q#amqqueue{pid = self()},
             exclusive_consumer   = none,
             has_had_consumers    = false,
-            backing_queue        = BQ,
+            backing_queue        = backing_queue_module(Q),
             backing_queue_state  = undefined,
             active_consumers     = queue:new(),
             blocked_consumers    = queue:new(),
@@ -130,7 +114,6 @@
             dead_letter_exchange = undefined,
             stats_timer          = rabbit_event:init_stats_timer(),
             msg_id_to_channel    = dict:new()}, hibernate,
->>>>>>> 39a0d035
      {backoff, ?HIBERNATE_AFTER_MIN, ?HIBERNATE_AFTER_MIN, ?DESIRED_HIBERNATE}}.
 
 terminate(shutdown = R,      State = #q{backing_queue = BQ}) ->
@@ -744,6 +727,7 @@
     Now = now_micros(),
     BQS1 = BQ:dropwhile(
              fun (#message_properties{expiry = Expiry}) -> Now > Expiry end,
+             fun (Msg) -> maybe_dead_letter(Msg, expired_queue_ttl, State) end,
              BQS),
     ensure_ttl_timer(State#q{backing_queue_state = BQS1}).
 
@@ -760,6 +744,41 @@
     end;
 ensure_ttl_timer(State) ->
     State.
+
+maybe_dead_letter(Msg, _Reason, #q{dead_letter_exchange = undefined}) ->
+    ok;
+maybe_dead_letter(Msg = #basic_message{content = Content},
+                  Reason, #q{dead_letter_exchange = DLE}) ->
+    %% Should this be lookup_or_die? Do we really want to stop the
+    %% message from being discarded if the exchange is not there?
+    Exchange = rabbit_exchange:lookup_or_die(DLE),
+
+    %% Should do something with the routing result here, but what?
+    %% Are we going to stop the message from being discarded if
+    %% unroutable? At the least we should write to the error log if
+    %% the routing fails.
+    rabbit_exchange:publish(
+      Exchange,
+      rabbit_basic:delivery(false, false, none,
+                            record_death_reason(Reason, Msg), undefined)),
+    ok.
+
+record_death_reason(Reason,
+                    Msg = #basic_message{
+                      content = Content = #content{
+                                  properties = Props = #'P_basic'{
+                                                 headers = Headers}}}) ->
+    ReasonTuple = {<<"x-death-reason">>, longstr,
+                   list_to_binary(atom_to_list(Reason))},
+    Headers1 = case Headers of
+                   undefined -> [ReasonTuple];
+                   _         -> [ReasonTuple | Headers]
+               end,
+    Msg#basic_message{
+      content = Content#content{
+                  properties = Props#'P_basic'{
+                                 headers = Headers1}}}.
+
 
 now_micros() -> timer:now_diff(now(), {0,0,0}).
 
