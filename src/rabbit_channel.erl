--- conflicted
+++ resolved
@@ -466,8 +466,8 @@
     State;
 send_or_enqueue_ack(_MsgSeqNo, _QPid, State = #ch{confirm_enabled = false}) ->
     State;
-<<<<<<< HEAD
 send_or_enqueue_ack(MsgSeqNo, QPid, State = #ch{confirm_multiple = false}) ->
+    maybe_incr_stats([{channel_stats, 1}], confirm, State),
     do_if_unconfirmed(
       MsgSeqNo, QPid,
       fun(MSN, State1 = #ch{writer_pid = WriterPid}) ->
@@ -476,6 +476,7 @@
               State1
       end, State);
 send_or_enqueue_ack(MsgSeqNo, QPid, State = #ch{confirm_multiple = true}) ->
+    maybe_incr_stats([{channel_stats, 1}], confirm, State),
     do_if_unconfirmed(
       MsgSeqNo, QPid,
       fun(MSN, State1 = #ch{held_confirms = As}) ->
@@ -508,55 +509,6 @@
                     end
             end;
         false -> State
-=======
-send_or_enqueue_ack(MsgSeqNo,
-                    State = #ch{confirm_multiple = false}) ->
-    maybe_incr_stats([{channel_stats, 1}], confirm, State),
-    do_if_not_dup(MsgSeqNo, State,
-                  fun(MSN, S = #ch{writer_pid = WriterPid,
-                                   qpid_to_msgs = QTM}) ->
-                          ok = rabbit_writer:send_command(
-                                 WriterPid, #'basic.ack'{delivery_tag = MSN}),
-                          S #ch { qpid_to_msgs =
-                                      dict:map(fun (_, Msgs) ->
-                                                       gb_sets:delete_any(MsgSeqNo, Msgs)
-                                               end, QTM) }
-                  end);
-send_or_enqueue_ack(MsgSeqNo, State = #ch{confirm_multiple = true}) ->
-    maybe_incr_stats([{channel_stats, 1}], confirm, State),
-    do_if_not_dup(MsgSeqNo, State,
-                  fun(MSN, S = #ch{qpid_to_msgs = QTM}) ->
-                          State1 = start_ack_timer(S),
-                          State1 #ch { held_confirms =
-                                           gb_sets:add(MSN, State1#ch.held_confirms),
-                                       qpid_to_msgs =
-                                           dict:map(fun (_, Msgs) ->
-                                                            gb_sets:delete_any(MsgSeqNo,
-                                                                               Msgs)
-                                                    end, QTM) }
-                  end).
-
-msg_sent_to_queues(MsgSeqNo, QPid, State = #ch{qpid_to_msgs = QTM}) ->
-    case dict:find(QPid, QTM) of
-        {ok, Msgs} ->
-            State #ch {qpid_to_msgs = dict:store(QPid,
-                                                 gb_sets:add(MsgSeqNo, Msgs),
-                                                 QTM) };
-        error ->
-            erlang:monitor(process, QPid),
-            State #ch { qpid_to_msgs = dict:store(QPid,
-                                                  gb_sets:add(MsgSeqNo, gb_sets:new()),
-                                                  QTM) }
-    end.
-
-do_if_not_dup(MsgSeqNo, State = #ch{need_confirming = NA}, Fun) ->
-    case gb_sets:is_element(MsgSeqNo, NA) of
-        true ->
-            State1 = Fun(MsgSeqNo, State),
-            State1 #ch { need_confirming = gb_sets:delete(MsgSeqNo, NA) };
-        false ->
-            State
->>>>>>> a250fccf
     end.
 
 handle_method(#'channel.open'{}, _, State = #ch{state = starting}) ->
@@ -1357,8 +1309,8 @@
                                                         end;
 i(consumer_count, #ch{consumer_mapping = ConsumerMapping}) ->
     dict:size(ConsumerMapping);
-i(unconfirmed,   #ch{need_confirming = NC}) ->
-    gb_sets:size(NC);
+i(unconfirmed,   #ch{unconfirmed = UC}) ->
+    gb_sets:size(UC);
 i(messages_unacknowledged, #ch{unacked_message_q = UAMQ,
                                uncommitted_ack_q = UAQ}) ->
     queue:len(UAMQ) + queue:len(UAQ);
