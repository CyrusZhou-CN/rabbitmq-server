--- conflicted
+++ resolved
@@ -76,19 +76,12 @@
 -type(ref() :: any()).
 -type(channel_number() :: non_neg_integer()).
 
-<<<<<<< HEAD
 -spec(start_link/5 ::
-      (channel_number(), pid(), username(), vhost(), pid()) -> pid()).
--spec(do/2 :: (pid(), amqp_method_record()) -> 'ok').
--spec(do/3 :: (pid(), amqp_method_record(), maybe(content())) -> 'ok').
-=======
--spec(start_link/6 ::
-      (channel_number(), pid(), pid(), rabbit_access_control:username(),
-       rabbit_types:vhost(), pid()) -> pid()).
+      (channel_number(), pid(), rabbit_access_control:username(),
+       rabbit_types:vhost(), pid()) -> {'ok', pid()}).
 -spec(do/2 :: (pid(), rabbit_framing:amqp_method_record()) -> 'ok').
 -spec(do/3 :: (pid(), rabbit_framing:amqp_method_record(),
                rabbit_types:maybe(rabbit_types:content())) -> 'ok').
->>>>>>> e1ab8022
 -spec(shutdown/1 :: (pid()) -> 'ok').
 -spec(send_command/2 :: (pid(), rabbit_framing:amqp_method()) -> 'ok').
 -spec(deliver/4 ::
