%% This Source Code Form is subject to the terms of the Mozilla Public
%% License, v. 2.0. If a copy of the MPL was not distributed with this
%% file, You can obtain one at https://mozilla.org/MPL/2.0/.
%%
%% Copyright (c) 2007-2020 VMware, Inc. or its affiliates.  All rights reserved.
%%

-module(rabbit_direct).

-export([boot/0, force_event_refresh/1, list/0, connect/5,
         start_channel/10, disconnect/2]).

-deprecated([{force_event_refresh, 1, eventually}]).

%% Internal
-export([list_local/0]).

%% For testing only
-export([extract_extra_auth_props/4]).

-include("rabbit.hrl").
-include("rabbit_misc.hrl").

%%----------------------------------------------------------------------------

-spec boot() -> 'ok'.

boot() -> rabbit_sup:start_supervisor_child(
            rabbit_direct_client_sup, rabbit_client_sup,
            [{local, rabbit_direct_client_sup},
             {rabbit_channel_sup, start_link, []}]).

-spec force_event_refresh(reference()) -> 'ok'.

force_event_refresh(Ref) ->
    [Pid ! {force_event_refresh, Ref} || Pid <- list()],
    ok.

-spec list_local() -> [pid()].

list_local() ->
    pg_local:get_members(rabbit_direct).

-spec list() -> [pid()].

list() ->
<<<<<<< HEAD
    rabbit_misc:append_rpc_all_nodes(rabbit_nodes:all_running(),
                                     rabbit_direct, list_local, []).
=======
    Nodes = rabbit_nodes:all_running(),
    rabbit_misc:append_rpc_all_nodes(Nodes, rabbit_direct, list_local, [], ?RPC_TIMEOUT).
>>>>>>> e840eb23

%%----------------------------------------------------------------------------

auth_fun({none, _}, _VHost, _ExtraAuthProps) ->
    fun () -> {ok, rabbit_auth_backend_dummy:user()} end;

auth_fun({Username, none}, _VHost, _ExtraAuthProps) ->
    fun () -> rabbit_access_control:check_user_login(Username, []) end;

auth_fun({Username, Password}, VHost, ExtraAuthProps) ->
    fun () ->
        rabbit_access_control:check_user_login(
            Username,
            [{password, Password}, {vhost, VHost}] ++ ExtraAuthProps)
    end.

-spec connect
        (({'none', 'none'} | {rabbit_types:username(), 'none'} |
          {rabbit_types:username(), rabbit_types:password()}),
         rabbit_types:vhost(), rabbit_types:protocol(), pid(),
         rabbit_event:event_props()) ->
            rabbit_types:ok_or_error2(
              {rabbit_types:user(), rabbit_framing:amqp_table()},
              'broker_not_found_on_node' |
              {'auth_failure', string()} | 'access_refused').

connect(Creds, VHost, Protocol, Pid, Infos) ->
    ExtraAuthProps = extract_extra_auth_props(Creds, VHost, Pid, Infos),
    AuthFun = auth_fun(Creds, VHost, ExtraAuthProps),
    case rabbit:is_running() of
        true  ->
            case whereis(rabbit_direct_client_sup) of
                undefined ->
                    {error, broker_is_booting};
                _ ->
                    case is_over_vhost_connection_limit(VHost, Creds, Pid) of
                        true  ->
                            {error, not_allowed};
                        false ->
                            case is_vhost_alive(VHost, Creds, Pid) of
                                false ->
                                    {error, {internal_error, vhost_is_down}};
                                true  ->
                                    case AuthFun() of
                                        {ok, User = #user{username = Username}} ->
                                            notify_auth_result(Username,
                                                               user_authentication_success, []),
                                            connect1(User, VHost, Protocol, Pid, Infos);
                                        {refused, Username, Msg, Args} ->
                                            notify_auth_result(Username,
                                                               user_authentication_failure,
                                                               [{error, rabbit_misc:format(Msg, Args)}]),
                                            {error, {auth_failure, "Refused"}}
                                    end %% AuthFun()
                            end %% is_vhost_alive
                    end %% is_over_vhost_connection_limit
            end;
        false -> {error, broker_not_found_on_node}
    end.

extract_extra_auth_props(Creds, VHost, Pid, Infos) ->
    case extract_protocol(Infos) of
        undefined ->
            [];
        Protocol ->
            maybe_call_connection_info_module(Protocol, Creds, VHost, Pid, Infos)
    end.

extract_protocol(Infos) ->
    case proplists:get_value(protocol, Infos, undefined) of
        {Protocol, _Version} ->
            Protocol;
        _ ->
            undefined
    end.

maybe_call_connection_info_module(Protocol, Creds, VHost, Pid, Infos) ->
    Module = rabbit_data_coercion:to_atom(string:to_lower(
        "rabbit_" ++
        lists:flatten(string:replace(rabbit_data_coercion:to_list(Protocol), " ", "_", all)) ++
        "_connection_info")
    ),
    Args = [Creds, VHost, Pid, Infos],
    code_server_cache:maybe_call_mfa(Module, additional_authn_params, Args, []).

is_vhost_alive(VHost, {Username, _Password}, Pid) ->
    PrintedUsername = case Username of
        none -> "";
        _    -> Username
    end,
    case rabbit_vhost_sup_sup:is_vhost_alive(VHost) of
        true  -> true;
        false ->
            rabbit_log_connection:error(
                "Error on Direct connection ~p~n"
                "access to vhost '~s' refused for user '~s': "
                "vhost '~s' is down",
                [Pid, VHost, PrintedUsername, VHost]),
            false
    end.

is_over_vhost_connection_limit(VHost, {Username, _Password}, Pid) ->
    PrintedUsername = case Username of
        none -> "";
        _    -> Username
    end,
    try rabbit_vhost_limit:is_over_connection_limit(VHost) of
        false         -> false;
        {true, Limit} ->
            rabbit_log_connection:error(
                "Error on Direct connection ~p~n"
                "access to vhost '~s' refused for user '~s': "
                "vhost connection limit (~p) is reached",
                [Pid, VHost, PrintedUsername, Limit]),
            true
    catch
        throw:{error, {no_such_vhost, VHost}} ->
            rabbit_log_connection:error(
                "Error on Direct connection ~p~n"
                "vhost ~s not found", [Pid, VHost]),
            true
    end.

notify_auth_result(Username, AuthResult, ExtraProps) ->
    EventProps = [{connection_type, direct},
                  {name, case Username of none -> ''; _ -> Username end}] ++
                 ExtraProps,
    rabbit_event:notify(AuthResult, [P || {_, V} = P <- EventProps, V =/= '']).

connect1(User = #user{username = Username}, VHost, Protocol, Pid, Infos) ->
    case rabbit_auth_backend_internal:is_over_connection_limit(Username) of
        false ->
            % Note: peer_host can be either a tuple or
            % a binary if reverse_dns_lookups is enabled
            PeerHost = proplists:get_value(peer_host, Infos),
            AuthzContext = proplists:get_value(variable_map, Infos, #{}),
            try rabbit_access_control:check_vhost_access(User, VHost,
                                               {ip, PeerHost}, AuthzContext) of
                ok -> ok = pg_local:join(rabbit_direct, Pid),
                      rabbit_core_metrics:connection_created(Pid, Infos),
                      rabbit_event:notify(connection_created, Infos),
                      {ok, {User, rabbit_reader:server_properties(Protocol)}}
            catch
                exit:#amqp_error{name = Reason = not_allowed} ->
                    {error, Reason}
            end;
        {true, Limit} ->
            rabbit_log_connection:error(
                "Error on Direct connection ~p~n"
                "access refused for user '~s': "
                "user connection limit (~p) is reached",
                [Pid, Username, Limit]),
            {error, not_allowed}
    end.

-spec start_channel
        (rabbit_channel:channel_number(), pid(), pid(), string(),
         rabbit_types:protocol(), rabbit_types:user(), rabbit_types:vhost(),
         rabbit_framing:amqp_table(), pid(), any()) ->
            {'ok', pid()}.

start_channel(Number, ClientChannelPid, ConnPid, ConnName, Protocol,
              User = #user{username = Username}, VHost, Capabilities,
              Collector, AmqpParams) ->
    case rabbit_auth_backend_internal:is_over_channel_limit(Username) of
        false ->
            {ok, _, {ChannelPid, _}} =
                supervisor2:start_child(
                  rabbit_direct_client_sup,
                  [{direct, Number, ClientChannelPid, ConnPid, ConnName, Protocol,
                    User, VHost, Capabilities, Collector, AmqpParams}]),
            {ok, ChannelPid};
        {true, Limit} ->
            rabbit_log_connection:error(
                "Error on direct connection ~p~n"
                "number of channels opened for user '~s' has reached the "
                "maximum allowed limit of (~w)",
                [ConnPid, Username, Limit]),
            {error, not_allowed}
    end.

-spec disconnect(pid(), rabbit_event:event_props()) -> 'ok'.

disconnect(Pid, Infos) ->
    pg_local:leave(rabbit_direct, Pid),
    rabbit_core_metrics:connection_closed(Pid),
    rabbit_event:notify(connection_closed, Infos).<|MERGE_RESOLUTION|>--- conflicted
+++ resolved
@@ -44,13 +44,8 @@
 -spec list() -> [pid()].
 
 list() ->
-<<<<<<< HEAD
-    rabbit_misc:append_rpc_all_nodes(rabbit_nodes:all_running(),
-                                     rabbit_direct, list_local, []).
-=======
     Nodes = rabbit_nodes:all_running(),
     rabbit_misc:append_rpc_all_nodes(Nodes, rabbit_direct, list_local, [], ?RPC_TIMEOUT).
->>>>>>> e840eb23
 
 %%----------------------------------------------------------------------------
 
