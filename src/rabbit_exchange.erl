--- conflicted
+++ resolved
@@ -330,22 +330,7 @@
 delete_transient_forward_routes(Route) ->
     ok = mnesia:delete_object(rabbit_route, Route, write).
 
-<<<<<<< HEAD
-has_bindings(ExchangeName) ->
-    MatchHead = #route{binding = #binding{exchange_name = ExchangeName,
-                                          _ = '_'}},
-=======
-exchanges_for_queue(QueueName) ->
-    MatchHead = reverse_route(
-                  #route{binding = #binding{exchange_name = '$1',
-                                            queue_name = QueueName,
-                                            _ = '_'}}),
-    sets:to_list(
-      sets:from_list(
-        mnesia:select(rabbit_reverse_route, [{MatchHead, [], ['$1']}]))).
-
 contains(Table, MatchHead) ->
->>>>>>> c652c6a1
     try
         continue(mnesia:select(Table, [{MatchHead, [], ['$_']}], 1, read))
     catch exit:{aborted, {badarg, _}} ->
