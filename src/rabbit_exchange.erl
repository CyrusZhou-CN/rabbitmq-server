--- conflicted
+++ resolved
@@ -84,20 +84,10 @@
 -define(INFO_KEYS, [name, type, durable, auto_delete, internal, arguments]).
 
 recover() ->
-<<<<<<< HEAD
-    rabbit_misc:table_fold(
-      fun (X = #exchange{name = XName}, Acc) ->
-              case mnesia:read({rabbit_exchange, XName}) of
-                  []  -> store(X),
-                         [XName | Acc];
-                  [_] -> Acc
-              end
-      end, [], rabbit_durable_exchange).
-=======
     Xs = rabbit_misc:table_fold(
            fun (X = #exchange{name = XName}, Acc) ->
                    case mnesia:read({rabbit_exchange, XName}) of
-                       []  -> ok = mnesia:write(rabbit_exchange, X, write),
+                  []  -> store(X),
                               [X | Acc];
                        [_] -> Acc
                    end
@@ -108,7 +98,6 @@
               [rabbit_exchange:callback(X, create, [Tx, X]) || X <- Xs]
       end),
     [XName || #exchange{name = XName} <- Xs].
->>>>>>> 2478fe80
 
 callback(#exchange{type = Type}, Fun, Args) ->
     apply(type_to_module(Type), Fun, Args).
@@ -139,14 +128,10 @@
               end
       end,
       fun ({new, Exchange}, Tx) ->
-<<<<<<< HEAD
-              ok = XT:start(case Tx of
-                                true  -> transaction;
-                                false -> none
-                            end, Exchange, []),
-=======
-              ok = (type_to_module(Type)):create(Tx, Exchange),
->>>>>>> 2478fe80
+              ok = XT:create(case Tx of
+                                 true  -> transaction;
+                                 false -> none
+                             end, Exchange),
               rabbit_event:notify_if(not Tx, exchange_created, info(Exchange)),
               Exchange;
           ({existing, Exchange}, _Tx) ->
