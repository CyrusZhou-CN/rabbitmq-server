--- conflicted
+++ resolved
@@ -749,13 +749,8 @@
                 end, ok, Files).
 
 recursive_delete1(Path) ->
-<<<<<<< HEAD
-    case filelib:is_dir(Path) and not(is_symlink(Path)) of
-        false -> case file:delete(Path) of
-=======
-    case filelib2:is_dir(Path) of
+    case filelib2:is_dir(Path) and not(is_symlink(Path)) of
         false -> case file2:delete(Path) of
->>>>>>> 2f067139
                      ok              -> ok;
                      {error, enoent} -> ok; %% Path doesn't exist anyway
                      {error, Err}    -> {error, {Path, Err}}
