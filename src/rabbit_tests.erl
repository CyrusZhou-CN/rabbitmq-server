%% The contents of this file are subject to the Mozilla Public License
%% Version 1.1 (the "License"); you may not use this file except in
%% compliance with the License. You may obtain a copy of the License
%% at http://www.mozilla.org/MPL/
%%
%% Software distributed under the License is distributed on an "AS IS"
%% basis, WITHOUT WARRANTY OF ANY KIND, either express or implied. See
%% the License for the specific language governing rights and
%% limitations under the License.
%%
%% The Original Code is RabbitMQ.
%%
%% The Initial Developer of the Original Code is VMware, Inc.
%% Copyright (c) 2007-2011 VMware, Inc.  All rights reserved.
%%

-module(rabbit_tests).

-compile([export_all]).

-export([all_tests/0, test_parsing/0]).

-include("rabbit.hrl").
-include("rabbit_framing.hrl").
-include_lib("kernel/include/file.hrl").

-define(PERSISTENT_MSG_STORE, msg_store_persistent).
-define(TRANSIENT_MSG_STORE,  msg_store_transient).
-define(CLEANUP_QUEUE_NAME, <<"cleanup-queue">>).

test_content_prop_roundtrip(Datum, Binary) ->
    Types =  [element(1, E) || E <- Datum],
    Values = [element(2, E) || E <- Datum],
    Values = rabbit_binary_parser:parse_properties(Types, Binary), %% assertion
    Binary = rabbit_binary_generator:encode_properties(Types, Values). %% assertion

all_tests() ->
    passed = gm_tests:all_tests(),
    application:set_env(rabbit, file_handles_high_watermark, 10, infinity),
    ok = file_handle_cache:set_limit(10),
    passed = test_file_handle_cache(),
    passed = test_backing_queue(),
    passed = test_priority_queue(),
    passed = test_bpqueue(),
    passed = test_pg_local(),
    passed = test_unfold(),
    passed = test_supervisor_delayed_restart(),
    passed = test_parsing(),
    passed = test_content_framing(),
    passed = test_content_transcoding(),
    passed = test_topic_matching(),
    passed = test_log_management(),
    passed = test_app_management(),
    passed = test_log_management_during_startup(),
    passed = test_statistics(),
    passed = test_option_parser(),
    passed = test_cluster_management(),
    passed = test_user_management(),
    passed = test_server_status(),
    passed = maybe_run_cluster_dependent_tests(),
    passed = test_configurable_server_properties(),
    passed.

maybe_run_cluster_dependent_tests() ->
    SecondaryNode = rabbit_misc:makenode("hare"),

    case net_adm:ping(SecondaryNode) of
        pong -> passed = run_cluster_dependent_tests(SecondaryNode);
        pang -> io:format("Skipping cluster dependent tests with node ~p~n",
                          [SecondaryNode])
    end,
    passed.

run_cluster_dependent_tests(SecondaryNode) ->
    SecondaryNodeS = atom_to_list(SecondaryNode),

    ok = control_action(stop_app, []),
    ok = control_action(reset, []),
    ok = control_action(cluster, [SecondaryNodeS]),
    ok = control_action(start_app, []),

    io:format("Running cluster dependent tests with node ~p~n", [SecondaryNode]),
    passed = test_delegates_async(SecondaryNode),
    passed = test_delegates_sync(SecondaryNode),
    passed = test_queue_cleanup(SecondaryNode),
    passed = test_declare_on_dead_queue(SecondaryNode),

    %% we now run the tests remotely, so that code coverage on the
    %% local node picks up more of the delegate
    Node = node(),
    Self = self(),
    Remote = spawn(SecondaryNode,
                   fun () -> Rs = [ test_delegates_async(Node),
                                    test_delegates_sync(Node),
                                    test_queue_cleanup(Node),
                                    test_declare_on_dead_queue(Node) ],
                             Self ! {self(), Rs}
                   end),
    receive
        {Remote, Result} ->
            Result = lists:duplicate(length(Result), passed)
    after 30000 ->
            throw(timeout)
    end,

    passed.

test_priority_queue() ->

    false = priority_queue:is_queue(not_a_queue),

    %% empty Q
    Q = priority_queue:new(),
    {true, true, 0, [], []} = test_priority_queue(Q),

    %% 1-4 element no-priority Q
    true = lists:all(fun (X) -> X =:= passed end,
                     lists:map(fun test_simple_n_element_queue/1,
                               lists:seq(1, 4))),

    %% 1-element priority Q
    Q1 = priority_queue:in(foo, 1, priority_queue:new()),
    {true, false, 1, [{1, foo}], [foo]} =
        test_priority_queue(Q1),

    %% 2-element same-priority Q
    Q2 = priority_queue:in(bar, 1, Q1),
    {true, false, 2, [{1, foo}, {1, bar}], [foo, bar]} =
        test_priority_queue(Q2),

    %% 2-element different-priority Q
    Q3 = priority_queue:in(bar, 2, Q1),
    {true, false, 2, [{2, bar}, {1, foo}], [bar, foo]} =
        test_priority_queue(Q3),

    %% 1-element negative priority Q
    Q4 = priority_queue:in(foo, -1, priority_queue:new()),
    {true, false, 1, [{-1, foo}], [foo]} = test_priority_queue(Q4),

    %% merge 2 * 1-element no-priority Qs
    Q5 = priority_queue:join(priority_queue:in(foo, Q),
                             priority_queue:in(bar, Q)),
    {true, false, 2, [{0, foo}, {0, bar}], [foo, bar]} =
        test_priority_queue(Q5),

    %% merge 1-element no-priority Q with 1-element priority Q
    Q6 = priority_queue:join(priority_queue:in(foo, Q),
                             priority_queue:in(bar, 1, Q)),
    {true, false, 2, [{1, bar}, {0, foo}], [bar, foo]} =
        test_priority_queue(Q6),

    %% merge 1-element priority Q with 1-element no-priority Q
    Q7 = priority_queue:join(priority_queue:in(foo, 1, Q),
                             priority_queue:in(bar, Q)),
    {true, false, 2, [{1, foo}, {0, bar}], [foo, bar]} =
        test_priority_queue(Q7),

    %% merge 2 * 1-element same-priority Qs
    Q8 = priority_queue:join(priority_queue:in(foo, 1, Q),
                             priority_queue:in(bar, 1, Q)),
    {true, false, 2, [{1, foo}, {1, bar}], [foo, bar]} =
        test_priority_queue(Q8),

    %% merge 2 * 1-element different-priority Qs
    Q9 = priority_queue:join(priority_queue:in(foo, 1, Q),
                             priority_queue:in(bar, 2, Q)),
    {true, false, 2, [{2, bar}, {1, foo}], [bar, foo]} =
        test_priority_queue(Q9),

    %% merge 2 * 1-element different-priority Qs (other way around)
    Q10 = priority_queue:join(priority_queue:in(bar, 2, Q),
                              priority_queue:in(foo, 1, Q)),
    {true, false, 2, [{2, bar}, {1, foo}], [bar, foo]} =
        test_priority_queue(Q10),

    %% merge 2 * 2-element multi-different-priority Qs
    Q11 = priority_queue:join(Q6, Q5),
    {true, false, 4, [{1, bar}, {0, foo}, {0, foo}, {0, bar}],
     [bar, foo, foo, bar]} = test_priority_queue(Q11),

    %% and the other way around
    Q12 = priority_queue:join(Q5, Q6),
    {true, false, 4, [{1, bar}, {0, foo}, {0, bar}, {0, foo}],
     [bar, foo, bar, foo]} = test_priority_queue(Q12),

    %% merge with negative priorities
    Q13 = priority_queue:join(Q4, Q5),
    {true, false, 3, [{0, foo}, {0, bar}, {-1, foo}], [foo, bar, foo]} =
        test_priority_queue(Q13),

    %% and the other way around
    Q14 = priority_queue:join(Q5, Q4),
    {true, false, 3, [{0, foo}, {0, bar}, {-1, foo}], [foo, bar, foo]} =
        test_priority_queue(Q14),

    %% joins with empty queues:
    Q1 = priority_queue:join(Q, Q1),
    Q1 = priority_queue:join(Q1, Q),

    %% insert with priority into non-empty zero-priority queue
    Q15 = priority_queue:in(baz, 1, Q5),
    {true, false, 3, [{1, baz}, {0, foo}, {0, bar}], [baz, foo, bar]} =
        test_priority_queue(Q15),

    passed.

priority_queue_in_all(Q, L) ->
    lists:foldl(fun (X, Acc) -> priority_queue:in(X, Acc) end, Q, L).

priority_queue_out_all(Q) ->
    case priority_queue:out(Q) of
        {empty, _}       -> [];
        {{value, V}, Q1} -> [V | priority_queue_out_all(Q1)]
    end.

test_priority_queue(Q) ->
    {priority_queue:is_queue(Q),
     priority_queue:is_empty(Q),
     priority_queue:len(Q),
     priority_queue:to_list(Q),
     priority_queue_out_all(Q)}.

test_bpqueue() ->
    Q = bpqueue:new(),
    true = bpqueue:is_empty(Q),
    0 = bpqueue:len(Q),
    [] = bpqueue:to_list(Q),

    Q1 = bpqueue_test(fun bpqueue:in/3, fun bpqueue:out/1,
                      fun bpqueue:to_list/1,
                      fun bpqueue:foldl/3, fun bpqueue:map_fold_filter_l/4),
    Q2 = bpqueue_test(fun bpqueue:in_r/3, fun bpqueue:out_r/1,
                      fun (QR) -> lists:reverse(
                                    [{P, lists:reverse(L)} ||
                                        {P, L} <- bpqueue:to_list(QR)])
                      end,
                      fun bpqueue:foldr/3, fun bpqueue:map_fold_filter_r/4),

    [{foo, [1, 2]}, {bar, [3]}] = bpqueue:to_list(bpqueue:join(Q, Q1)),
    [{bar, [3]}, {foo, [2, 1]}] = bpqueue:to_list(bpqueue:join(Q2, Q)),
    [{foo, [1, 2]}, {bar, [3, 3]}, {foo, [2,1]}] =
        bpqueue:to_list(bpqueue:join(Q1, Q2)),

    [{foo, [1, 2]}, {bar, [3]}, {foo, [1, 2]}, {bar, [3]}] =
        bpqueue:to_list(bpqueue:join(Q1, Q1)),

    [{foo, [1, 2]}, {bar, [3]}] =
        bpqueue:to_list(
          bpqueue:from_list(
            [{x, []}, {foo, [1]}, {y, []}, {foo, [2]}, {bar, [3]}, {z, []}])),

    [{undefined, [a]}] = bpqueue:to_list(bpqueue:from_list([{undefined, [a]}])),

    {4, [a,b,c,d]} =
        bpqueue:foldl(
          fun (Prefix, Value, {Prefix, Acc}) ->
                  {Prefix + 1, [Value | Acc]}
          end,
          {0, []}, bpqueue:from_list([{0,[d]}, {1,[c]}, {2,[b]}, {3,[a]}])),

    [{bar,3}, {foo,2}, {foo,1}] =
        bpqueue:foldr(fun (P, V, I) -> [{P,V} | I] end, [], Q2),

    BPQL = [{foo,[1,2,2]}, {bar,[3,4,5]}, {foo,[5,6,7]}],
    BPQ = bpqueue:from_list(BPQL),

    %% no effect
    {BPQL, 0} = bpqueue_mffl([none], {none, []}, BPQ),
    {BPQL, 0} = bpqueue_mffl([foo,bar], {none, [1]}, BPQ),
    {BPQL, 0} = bpqueue_mffl([bar], {none, [3]}, BPQ),
    {BPQL, 0} = bpqueue_mffr([bar], {foo, [5]}, BPQ),

    %% process 1 item
    {[{foo,[-1,2,2]}, {bar,[3,4,5]}, {foo,[5,6,7]}], 1} =
        bpqueue_mffl([foo,bar], {foo, [2]}, BPQ),
    {[{foo,[1,2,2]}, {bar,[-3,4,5]}, {foo,[5,6,7]}], 1} =
        bpqueue_mffl([bar], {bar, [4]}, BPQ),
    {[{foo,[1,2,2]}, {bar,[3,4,5]}, {foo,[5,6,-7]}], 1} =
        bpqueue_mffr([foo,bar], {foo, [6]}, BPQ),
    {[{foo,[1,2,2]}, {bar,[3,4]}, {baz,[-5]}, {foo,[5,6,7]}], 1} =
        bpqueue_mffr([bar], {baz, [4]}, BPQ),

    %% change prefix
    {[{bar,[-1,-2,-2,-3,-4,-5,-5,-6,-7]}], 9} =
        bpqueue_mffl([foo,bar], {bar, []}, BPQ),
    {[{bar,[-1,-2,-2,3,4,5]}, {foo,[5,6,7]}], 3} =
        bpqueue_mffl([foo], {bar, [5]}, BPQ),
    {[{bar,[-1,-2,-2,3,4,5,-5,-6]}, {foo,[7]}], 5} =
        bpqueue_mffl([foo], {bar, [7]}, BPQ),
    {[{foo,[1,2,2,-3,-4]}, {bar,[5]}, {foo,[5,6,7]}], 2} =
        bpqueue_mffl([bar], {foo, [5]}, BPQ),
    {[{bar,[-1,-2,-2,3,4,5,-5,-6,-7]}], 6} =
        bpqueue_mffl([foo], {bar, []}, BPQ),
    {[{foo,[1,2,2,-3,-4,-5,5,6,7]}], 3} =
        bpqueue_mffl([bar], {foo, []}, BPQ),

    %% edge cases
    {[{foo,[-1,-2,-2]}, {bar,[3,4,5]}, {foo,[5,6,7]}], 3} =
        bpqueue_mffl([foo], {foo, [5]}, BPQ),
    {[{foo,[1,2,2]}, {bar,[3,4,5]}, {foo,[-5,-6,-7]}], 3} =
        bpqueue_mffr([foo], {foo, [2]}, BPQ),

    passed.

bpqueue_test(In, Out, List, Fold, MapFoldFilter) ->
    Q = bpqueue:new(),
    {empty, _Q} = Out(Q),

    ok = Fold(fun (Prefix, Value, ok) -> {error, Prefix, Value} end, ok, Q),
    {Q1M, 0} = MapFoldFilter(fun(_P)     -> throw(explosion) end,
                             fun(_V, _N) -> throw(explosion) end, 0, Q),
    [] = bpqueue:to_list(Q1M),

    Q1 = In(bar, 3, In(foo, 2, In(foo, 1, Q))),
    false = bpqueue:is_empty(Q1),
    3 = bpqueue:len(Q1),
    [{foo, [1, 2]}, {bar, [3]}] = List(Q1),

    {{value, foo, 1}, Q3}  = Out(Q1),
    {{value, foo, 2}, Q4}  = Out(Q3),
    {{value, bar, 3}, _Q5} = Out(Q4),

    F = fun (QN) ->
                MapFoldFilter(fun (foo) -> true;
                                  (_)   -> false
                              end,
                              fun (2, _Num) -> stop;
                                  (V, Num)  -> {bar, -V, V - Num} end,
                              0, QN)
        end,
    {Q6, 0} = F(Q),
    [] = bpqueue:to_list(Q6),
    {Q7, 1} = F(Q1),
    [{bar, [-1]}, {foo, [2]}, {bar, [3]}] = List(Q7),

    Q1.

bpqueue_mffl(FF1A, FF2A, BPQ) ->
    bpqueue_mff(fun bpqueue:map_fold_filter_l/4, FF1A, FF2A, BPQ).

bpqueue_mffr(FF1A, FF2A, BPQ) ->
    bpqueue_mff(fun bpqueue:map_fold_filter_r/4, FF1A, FF2A, BPQ).

bpqueue_mff(Fold, FF1A, FF2A, BPQ) ->
    FF1 = fun (Prefixes) ->
                  fun (P) -> lists:member(P, Prefixes) end
          end,
    FF2 = fun ({Prefix, Stoppers}) ->
                  fun (Val, Num) ->
                          case lists:member(Val, Stoppers) of
                              true -> stop;
                              false -> {Prefix, -Val, 1 + Num}
                          end
                  end
          end,
    Queue_to_list = fun ({LHS, RHS}) -> {bpqueue:to_list(LHS), RHS} end,

    Queue_to_list(Fold(FF1(FF1A), FF2(FF2A), 0, BPQ)).

test_simple_n_element_queue(N) ->
    Items = lists:seq(1, N),
    Q = priority_queue_in_all(priority_queue:new(), Items),
    ToListRes = [{0, X} || X <- Items],
    {true, false, N, ToListRes, Items} = test_priority_queue(Q),
    passed.

test_pg_local() ->
    [P, Q] = [spawn(fun () -> receive X -> X end end) || _ <- [x, x]],
    check_pg_local(ok, [], []),
    check_pg_local(pg_local:join(a, P), [P], []),
    check_pg_local(pg_local:join(b, P), [P], [P]),
    check_pg_local(pg_local:join(a, P), [P, P], [P]),
    check_pg_local(pg_local:join(a, Q), [P, P, Q], [P]),
    check_pg_local(pg_local:join(b, Q), [P, P, Q], [P, Q]),
    check_pg_local(pg_local:join(b, Q), [P, P, Q], [P, Q, Q]),
    check_pg_local(pg_local:leave(a, P), [P, Q], [P, Q, Q]),
    check_pg_local(pg_local:leave(b, P), [P, Q], [Q, Q]),
    check_pg_local(pg_local:leave(a, P), [Q], [Q, Q]),
    check_pg_local(pg_local:leave(a, P), [Q], [Q, Q]),
    [begin X ! done,
           Ref = erlang:monitor(process, X),
           receive {'DOWN', Ref, process, X, _Info} -> ok end
     end  || X <- [P, Q]],
    check_pg_local(ok, [], []),
    passed.

check_pg_local(ok, APids, BPids) ->
    ok = pg_local:sync(),
    [true, true] = [lists:sort(Pids) == lists:sort(pg_local:get_members(Key)) ||
                       {Key, Pids} <- [{a, APids}, {b, BPids}]].

test_unfold() ->
    {[], test} = rabbit_misc:unfold(fun (_V) -> false end, test),
    List = lists:seq(2,20,2),
    {List, 0} = rabbit_misc:unfold(fun (0) -> false;
                                       (N) -> {true, N*2, N-1}
                                   end, 10),
    passed.

test_parsing() ->
    passed = test_content_properties(),
    passed = test_field_values(),
    passed.

test_content_properties() ->
    test_content_prop_roundtrip([], <<0, 0>>),
    test_content_prop_roundtrip([{bit, true}, {bit, false}, {bit, true}, {bit, false}],
                                <<16#A0, 0>>),
    test_content_prop_roundtrip([{bit, true}, {octet, 123}, {bit, true}, {octet, undefined},
                                 {bit, true}],
                                <<16#E8,0,123>>),
    test_content_prop_roundtrip([{bit, true}, {octet, 123}, {octet, 123}, {bit, true}],
                                <<16#F0,0,123,123>>),
    test_content_prop_roundtrip([{bit, true}, {shortstr, <<"hi">>}, {bit, true},
                                 {shortint, 54321}, {bit, true}],
                                <<16#F8,0,2,"hi",16#D4,16#31>>),
    test_content_prop_roundtrip([{bit, true}, {shortstr, undefined}, {bit, true},
                                 {shortint, 54321}, {bit, true}],
                                <<16#B8,0,16#D4,16#31>>),
    test_content_prop_roundtrip([{table, [{<<"a signedint">>, signedint, 12345678},
                                          {<<"a longstr">>, longstr, <<"yes please">>},
                                          {<<"a decimal">>, decimal, {123, 12345678}},
                                          {<<"a timestamp">>, timestamp, 123456789012345},
                                          {<<"a nested table">>, table,
                                           [{<<"one">>, signedint, 1},
                                            {<<"two">>, signedint, 2}]}]}],
                                <<
                                  %% property-flags
                                  16#8000:16,

                                  %% property-list:

                                  %% table
                                  117:32,                % table length in bytes

                                  11,"a signedint",      % name
                                  "I",12345678:32,       % type and value

                                  9,"a longstr",
                                  "S",10:32,"yes please",

                                  9,"a decimal",
                                  "D",123,12345678:32,

                                  11,"a timestamp",
                                  "T", 123456789012345:64,

                                  14,"a nested table",
                                  "F",
                                  18:32,

                                  3,"one",
                                  "I",1:32,

                                  3,"two",
                                  "I",2:32 >>),
    case catch rabbit_binary_parser:parse_properties([bit, bit, bit, bit], <<16#A0,0,1>>) of
        {'EXIT', content_properties_binary_overflow} -> passed;
        V -> exit({got_success_but_expected_failure, V})
    end.

test_field_values() ->
    %% FIXME this does not test inexact numbers (double and float) yet,
    %% because they won't pass the equality assertions
    test_content_prop_roundtrip(
      [{table, [{<<"longstr">>, longstr, <<"Here is a long string">>},
                {<<"signedint">>, signedint, 12345},
                {<<"decimal">>, decimal, {3, 123456}},
                {<<"timestamp">>, timestamp, 109876543209876},
                {<<"table">>, table, [{<<"one">>, signedint, 54321},
                                      {<<"two">>, longstr, <<"A long string">>}]},
                {<<"byte">>, byte, 255},
                {<<"long">>, long, 1234567890},
                {<<"short">>, short, 655},
                {<<"bool">>, bool, true},
                {<<"binary">>, binary, <<"a binary string">>},
                {<<"void">>, void, undefined},
                {<<"array">>, array, [{signedint, 54321},
                                      {longstr, <<"A long string">>}]}

               ]}],
      <<
        %% property-flags
        16#8000:16,
        %% table length in bytes
        228:32,

        7,"longstr",   "S", 21:32, "Here is a long string",      %      = 34
        9,"signedint", "I", 12345:32/signed,                     % + 15 = 49
        7,"decimal",   "D", 3, 123456:32,                        % + 14 = 63
        9,"timestamp", "T", 109876543209876:64,                  % + 19 = 82
        5,"table",     "F", 31:32, % length of table             % + 11 = 93
        3,"one", "I", 54321:32,                                  % +  9 = 102
        3,"two", "S", 13:32, "A long string",                    % + 22 = 124
        4,"byte",      "b", 255:8,                               % +  7 = 131
        4,"long",      "l", 1234567890:64,                       % + 14 = 145
        5,"short",     "s", 655:16,                              % +  9 = 154
        4,"bool",      "t", 1,                                   % +  7 = 161
        6,"binary",    "x", 15:32, "a binary string",            % + 27 = 188
        4,"void",      "V",                                      % +  6 = 194
        5,"array",     "A", 23:32,                               % + 11 = 205
        "I", 54321:32,                                           % +  5 = 210
        "S", 13:32, "A long string"                              % + 18 = 228
      >>),
    passed.

%% Test that content frames don't exceed frame-max
test_content_framing(FrameMax, BodyBin) ->
    [Header | Frames] =
        rabbit_binary_generator:build_simple_content_frames(
          1,
          rabbit_binary_generator:ensure_content_encoded(
            rabbit_basic:build_content(#'P_basic'{}, BodyBin),
            rabbit_framing_amqp_0_9_1),
          FrameMax,
          rabbit_framing_amqp_0_9_1),
    %% header is formatted correctly and the size is the total of the
    %% fragments
    <<_FrameHeader:7/binary, _ClassAndWeight:4/binary,
      BodySize:64/unsigned, _Rest/binary>> = list_to_binary(Header),
    BodySize = size(BodyBin),
    true = lists:all(
             fun (ContentFrame) ->
                     FrameBinary = list_to_binary(ContentFrame),
                     %% assert
                     <<_TypeAndChannel:3/binary,
                       Size:32/unsigned, _Payload:Size/binary, 16#CE>> =
                         FrameBinary,
                     size(FrameBinary) =< FrameMax
             end, Frames),
    passed.

test_content_framing() ->
    %% no content
    passed = test_content_framing(4096, <<>>),
    %% easily fit in one frame
    passed = test_content_framing(4096, <<"Easy">>),
    %% exactly one frame (empty frame = 8 bytes)
    passed = test_content_framing(11, <<"One">>),
    %% more than one frame
    passed = test_content_framing(11, <<"More than one frame">>),
    passed.

test_content_transcoding() ->
    %% there are no guarantees provided by 'clear' - it's just a hint
    ClearDecoded = fun rabbit_binary_parser:clear_decoded_content/1,
    ClearEncoded = fun rabbit_binary_generator:clear_encoded_content/1,
    EnsureDecoded =
        fun (C0) ->
                C1 = rabbit_binary_parser:ensure_content_decoded(C0),
                true = C1#content.properties =/= none,
                C1
        end,
    EnsureEncoded =
        fun (Protocol) ->
                fun (C0) ->
                        C1 = rabbit_binary_generator:ensure_content_encoded(
                               C0, Protocol),
                        true = C1#content.properties_bin =/= none,
                        C1
                end
        end,
    %% Beyond the assertions in Ensure*, the only testable guarantee
    %% is that the operations should never fail.
    %%
    %% If we were using quickcheck we'd simply stuff all the above
    %% into a generator for sequences of operations. In the absence of
    %% quickcheck we pick particularly interesting sequences that:
    %%
    %% - execute every op twice since they are idempotent
    %% - invoke clear_decoded, clear_encoded, decode and transcode
    %%   with one or both of decoded and encoded content present
    [begin
         sequence_with_content([Op]),
         sequence_with_content([ClearEncoded, Op]),
         sequence_with_content([ClearDecoded, Op])
     end || Op <- [ClearDecoded, ClearEncoded, EnsureDecoded,
                   EnsureEncoded(rabbit_framing_amqp_0_9_1),
                   EnsureEncoded(rabbit_framing_amqp_0_8)]],
    passed.

sequence_with_content(Sequence) ->
    lists:foldl(fun (F, V) -> F(F(V)) end,
                rabbit_binary_generator:ensure_content_encoded(
                  rabbit_basic:build_content(#'P_basic'{}, <<>>),
                  rabbit_framing_amqp_0_9_1),
                Sequence).

test_topic_matching() ->
    XName = #resource{virtual_host = <<"/">>,
                      kind = exchange,
                      name = <<"test_exchange">>},
    X = #exchange{name = XName, type = topic, durable = false,
                  auto_delete = false, arguments = []},
    %% create
    rabbit_exchange_type_topic:validate(X),
    exchange_op_callback(X, create, []),

    %% add some bindings
    Bindings = lists:map(
                 fun ({Key, Q}) ->
                         #binding{source = XName,
                                  key = list_to_binary(Key),
                                  destination = #resource{virtual_host = <<"/">>,
                                                          kind = queue,
                                                          name = list_to_binary(Q)}}
                 end, [{"a.b.c",         "t1"},
                       {"a.*.c",         "t2"},
                       {"a.#.b",         "t3"},
                       {"a.b.b.c",       "t4"},
                       {"#",             "t5"},
                       {"#.#",           "t6"},
                       {"#.b",           "t7"},
                       {"*.*",           "t8"},
                       {"a.*",           "t9"},
                       {"*.b.c",         "t10"},
                       {"a.#",           "t11"},
                       {"a.#.#",         "t12"},
                       {"b.b.c",         "t13"},
                       {"a.b.b",         "t14"},
                       {"a.b",           "t15"},
                       {"b.c",           "t16"},
                       {"",              "t17"},
                       {"*.*.*",         "t18"},
                       {"vodka.martini", "t19"},
                       {"a.b.c",         "t20"},
                       {"*.#",           "t21"},
                       {"#.*.#",         "t22"},
                       {"*.#.#",         "t23"},
                       {"#.#.#",         "t24"},
                       {"*",             "t25"},
                       {"#.b.#",         "t26"}]),
    lists:foreach(fun (B) -> exchange_op_callback(X, add_binding, [B]) end,
                  Bindings),

    %% test some matches
    test_topic_expect_match(
      X, [{"a.b.c",               ["t1", "t2", "t5", "t6", "t10", "t11", "t12",
                                   "t18", "t20", "t21", "t22", "t23", "t24",
                                   "t26"]},
          {"a.b",                 ["t3", "t5", "t6", "t7", "t8", "t9", "t11",
                                   "t12", "t15", "t21", "t22", "t23", "t24",
                                   "t26"]},
          {"a.b.b",               ["t3", "t5", "t6", "t7", "t11", "t12", "t14",
                                   "t18", "t21", "t22", "t23", "t24", "t26"]},
          {"",                    ["t5", "t6", "t17", "t24"]},
          {"b.c.c",               ["t5", "t6", "t18", "t21", "t22", "t23",
                                   "t24", "t26"]},
          {"a.a.a.a.a",           ["t5", "t6", "t11", "t12", "t21", "t22",
                                   "t23", "t24"]},
          {"vodka.gin",           ["t5", "t6", "t8", "t21", "t22", "t23",
                                   "t24"]},
          {"vodka.martini",       ["t5", "t6", "t8", "t19", "t21", "t22", "t23",
                                   "t24"]},
          {"b.b.c",               ["t5", "t6", "t10", "t13", "t18", "t21",
                                   "t22", "t23", "t24", "t26"]},
          {"nothing.here.at.all", ["t5", "t6", "t21", "t22", "t23", "t24"]},
          {"oneword",             ["t5", "t6", "t21", "t22", "t23", "t24",
                                   "t25"]}]),

    %% remove some bindings
    RemovedBindings = [lists:nth(1, Bindings), lists:nth(5, Bindings),
                       lists:nth(11, Bindings), lists:nth(19, Bindings),
                       lists:nth(21, Bindings)],
    exchange_op_callback(X, remove_bindings, [RemovedBindings]),
    RemainingBindings = ordsets:to_list(
                          ordsets:subtract(ordsets:from_list(Bindings),
                                           ordsets:from_list(RemovedBindings))),

    %% test some matches
    test_topic_expect_match(X,
                            [{"a.b.c",               ["t2", "t6", "t10", "t12", "t18", "t20", "t22",
                                                      "t23", "t24", "t26"]},
                             {"a.b",                 ["t3", "t6", "t7", "t8", "t9", "t12", "t15",
                                                      "t22", "t23", "t24", "t26"]},
                             {"a.b.b",               ["t3", "t6", "t7", "t12", "t14", "t18", "t22",
                                                      "t23", "t24", "t26"]},
                             {"",                    ["t6", "t17", "t24"]},
                             {"b.c.c",               ["t6", "t18", "t22", "t23", "t24", "t26"]},
                             {"a.a.a.a.a",           ["t6", "t12", "t22", "t23", "t24"]},
                             {"vodka.gin",           ["t6", "t8", "t22", "t23", "t24"]},
                             {"vodka.martini",       ["t6", "t8", "t22", "t23", "t24"]},
                             {"b.b.c",               ["t6", "t10", "t13", "t18", "t22", "t23",
                                                      "t24", "t26"]},
                             {"nothing.here.at.all", ["t6", "t22", "t23", "t24"]},
                             {"oneword",             ["t6", "t22", "t23", "t24", "t25"]}]),

    %% remove the entire exchange
    exchange_op_callback(X, delete, [RemainingBindings]),
    %% none should match now
    test_topic_expect_match(X, [{"a.b.c", []}, {"b.b.c", []}, {"", []}]),
    passed.

exchange_op_callback(X, Fun, ExtraArgs) ->
    rabbit_misc:execute_mnesia_transaction(
      fun () -> rabbit_exchange:callback(X, Fun, [true, X] ++ ExtraArgs) end),
    rabbit_exchange:callback(X, Fun, [false, X] ++ ExtraArgs).

test_topic_expect_match(X, List) ->
    lists:foreach(
      fun ({Key, Expected}) ->
              BinKey = list_to_binary(Key),
              Res = rabbit_exchange_type_topic:route(
                      X, #delivery{message = #basic_message{routing_keys =
                                                                [BinKey]}}),
              ExpectedRes = lists:map(
                              fun (Q) -> #resource{virtual_host = <<"/">>,
                                                   kind = queue,
                                                   name = list_to_binary(Q)}
                              end, Expected),
              true = (lists:usort(ExpectedRes) =:= lists:usort(Res))
      end, List).

test_app_management() ->
    %% starting, stopping, status
    ok = control_action(stop_app, []),
    ok = control_action(stop_app, []),
    ok = control_action(status, []),
    ok = control_action(start_app, []),
    ok = control_action(start_app, []),
    ok = control_action(status, []),
    passed.

test_log_management() ->
    MainLog = rabbit:log_location(kernel),
    SaslLog = rabbit:log_location(sasl),
    Suffix = ".1",

    %% prepare basic logs
    file:delete([MainLog, Suffix]),
    file:delete([SaslLog, Suffix]),

    %% simple logs reopening
    ok = control_action(rotate_logs, []),
    [true, true] = empty_files([MainLog, SaslLog]),
    ok = test_logs_working(MainLog, SaslLog),

    %% simple log rotation
    ok = control_action(rotate_logs, [Suffix]),
    [true, true] = non_empty_files([[MainLog, Suffix], [SaslLog, Suffix]]),
    [true, true] = empty_files([MainLog, SaslLog]),
    ok = test_logs_working(MainLog, SaslLog),

    %% reopening logs with log rotation performed first
    ok = clean_logs([MainLog, SaslLog], Suffix),
    ok = control_action(rotate_logs, []),
    ok = file:rename(MainLog, [MainLog, Suffix]),
    ok = file:rename(SaslLog, [SaslLog, Suffix]),
    ok = test_logs_working([MainLog, Suffix], [SaslLog, Suffix]),
    ok = control_action(rotate_logs, []),
    ok = test_logs_working(MainLog, SaslLog),

    %% log rotation on empty file
    ok = clean_logs([MainLog, SaslLog], Suffix),
    ok = control_action(rotate_logs, []),
    ok = control_action(rotate_logs, [Suffix]),
    [true, true] = empty_files([[MainLog, Suffix], [SaslLog, Suffix]]),

    %% original main log file is not writable
    ok = make_files_non_writable([MainLog]),
    {error, {cannot_rotate_main_logs, _}} = control_action(rotate_logs, []),
    ok = clean_logs([MainLog], Suffix),
    ok = add_log_handlers([{rabbit_error_logger_file_h, MainLog}]),

    %% original sasl log file is not writable
    ok = make_files_non_writable([SaslLog]),
    {error, {cannot_rotate_sasl_logs, _}} = control_action(rotate_logs, []),
    ok = clean_logs([SaslLog], Suffix),
    ok = add_log_handlers([{rabbit_sasl_report_file_h, SaslLog}]),

    %% logs with suffix are not writable
    ok = control_action(rotate_logs, [Suffix]),
    ok = make_files_non_writable([[MainLog, Suffix], [SaslLog, Suffix]]),
    ok = control_action(rotate_logs, [Suffix]),
    ok = test_logs_working(MainLog, SaslLog),

    %% original log files are not writable
    ok = make_files_non_writable([MainLog, SaslLog]),
    {error, {{cannot_rotate_main_logs, _},
             {cannot_rotate_sasl_logs, _}}} = control_action(rotate_logs, []),

    %% logging directed to tty (handlers were removed in last test)
    ok = clean_logs([MainLog, SaslLog], Suffix),
    ok = application:set_env(sasl, sasl_error_logger, tty),
    ok = application:set_env(kernel, error_logger, tty),
    ok = control_action(rotate_logs, []),
    [{error, enoent}, {error, enoent}] = empty_files([MainLog, SaslLog]),

    %% rotate logs when logging is turned off
    ok = application:set_env(sasl, sasl_error_logger, false),
    ok = application:set_env(kernel, error_logger, silent),
    ok = control_action(rotate_logs, []),
    [{error, enoent}, {error, enoent}] = empty_files([MainLog, SaslLog]),

    %% cleanup
    ok = application:set_env(sasl, sasl_error_logger, {file, SaslLog}),
    ok = application:set_env(kernel, error_logger, {file, MainLog}),
    ok = add_log_handlers([{rabbit_error_logger_file_h, MainLog},
                           {rabbit_sasl_report_file_h, SaslLog}]),
    passed.

test_log_management_during_startup() ->
    MainLog = rabbit:log_location(kernel),
    SaslLog = rabbit:log_location(sasl),

    %% start application with simple tty logging
    ok = control_action(stop_app, []),
    ok = application:set_env(kernel, error_logger, tty),
    ok = application:set_env(sasl, sasl_error_logger, tty),
    ok = add_log_handlers([{error_logger_tty_h, []},
                           {sasl_report_tty_h, []}]),
    ok = control_action(start_app, []),

    %% start application with tty logging and
    %% proper handlers not installed
    ok = control_action(stop_app, []),
    ok = error_logger:tty(false),
    ok = delete_log_handlers([sasl_report_tty_h]),
    ok = case catch control_action(start_app, []) of
             ok -> exit({got_success_but_expected_failure,
                         log_rotation_tty_no_handlers_test});
             {error, {cannot_log_to_tty, _, _}} -> ok
         end,

    %% fix sasl logging
    ok = application:set_env(sasl, sasl_error_logger,
                             {file, SaslLog}),

    %% start application with logging to non-existing directory
    TmpLog = "/tmp/rabbit-tests/test.log",
    delete_file(TmpLog),
    ok = application:set_env(kernel, error_logger, {file, TmpLog}),

    ok = delete_log_handlers([rabbit_error_logger_file_h]),
    ok = add_log_handlers([{error_logger_file_h, MainLog}]),
    ok = control_action(start_app, []),

    %% start application with logging to directory with no
    %% write permissions
    TmpDir = "/tmp/rabbit-tests",
    ok = set_permissions(TmpDir, 8#00400),
    ok = delete_log_handlers([rabbit_error_logger_file_h]),
    ok = add_log_handlers([{error_logger_file_h, MainLog}]),
    ok = case control_action(start_app, []) of
             ok -> exit({got_success_but_expected_failure,
                         log_rotation_no_write_permission_dir_test});
             {error, {cannot_log_to_file, _, _}} -> ok
         end,

    %% start application with logging to a subdirectory which
    %% parent directory has no write permissions
    TmpTestDir = "/tmp/rabbit-tests/no-permission/test/log",
    ok = application:set_env(kernel, error_logger, {file, TmpTestDir}),
    ok = add_log_handlers([{error_logger_file_h, MainLog}]),
    ok = case control_action(start_app, []) of
             ok -> exit({got_success_but_expected_failure,
                         log_rotatation_parent_dirs_test});
             {error, {cannot_log_to_file, _,
                      {error, {cannot_create_parent_dirs, _, eacces}}}} -> ok
         end,
    ok = set_permissions(TmpDir, 8#00700),
    ok = set_permissions(TmpLog, 8#00600),
    ok = delete_file(TmpLog),
    ok = file:del_dir(TmpDir),

    %% start application with standard error_logger_file_h
    %% handler not installed
    ok = application:set_env(kernel, error_logger, {file, MainLog}),
    ok = control_action(start_app, []),
    ok = control_action(stop_app, []),

    %% start application with standard sasl handler not installed
    %% and rabbit main log handler installed correctly
    ok = delete_log_handlers([rabbit_sasl_report_file_h]),
    ok = control_action(start_app, []),
    passed.

test_option_parser() ->
    %% command and arguments should just pass through
    ok = check_get_options({["mock_command", "arg1", "arg2"], []},
                           [], ["mock_command", "arg1", "arg2"]),

    %% get flags
    ok = check_get_options(
           {["mock_command", "arg1"], [{"-f", true}, {"-f2", false}]},
           [{flag, "-f"}, {flag, "-f2"}], ["mock_command", "arg1", "-f"]),

    %% get options
    ok = check_get_options(
           {["mock_command"], [{"-foo", "bar"}, {"-baz", "notbaz"}]},
           [{option, "-foo", "notfoo"}, {option, "-baz", "notbaz"}],
           ["mock_command", "-foo", "bar"]),

    %% shuffled and interleaved arguments and options
    ok = check_get_options(
           {["a1", "a2", "a3"], [{"-o1", "hello"}, {"-o2", "noto2"}, {"-f", true}]},
           [{option, "-o1", "noto1"}, {flag, "-f"}, {option, "-o2", "noto2"}],
           ["-f", "a1", "-o1", "hello", "a2", "a3"]),

    passed.

test_cluster_management() ->

    %% 'cluster' and 'reset' should only work if the app is stopped
    {error, _} = control_action(cluster, []),
    {error, _} = control_action(reset, []),
    {error, _} = control_action(force_reset, []),

    ok = control_action(stop_app, []),

    %% various ways of creating a standalone node
    NodeS = atom_to_list(node()),
    ClusteringSequence = [[],
                          [NodeS],
                          ["invalid@invalid", NodeS],
                          [NodeS, "invalid@invalid"]],

    ok = control_action(reset, []),
    lists:foreach(fun (Arg) ->
                          ok = control_action(force_cluster, Arg),
                          ok
                  end,
                  ClusteringSequence),
    lists:foreach(fun (Arg) ->
                          ok = control_action(reset, []),
                          ok = control_action(force_cluster, Arg),
                          ok
                  end,
                  ClusteringSequence),
    ok = control_action(reset, []),
    lists:foreach(fun (Arg) ->
                          ok = control_action(force_cluster, Arg),
                          ok = control_action(start_app, []),
                          ok = control_action(stop_app, []),
                          ok
                  end,
                  ClusteringSequence),
    lists:foreach(fun (Arg) ->
                          ok = control_action(reset, []),
                          ok = control_action(force_cluster, Arg),
                          ok = control_action(start_app, []),
                          ok = control_action(stop_app, []),
                          ok
                  end,
                  ClusteringSequence),

    %% convert a disk node into a ram node
    ok = control_action(reset, []),
    ok = control_action(start_app, []),
    ok = control_action(stop_app, []),
    ok = control_action(force_cluster, ["invalid1@invalid",
                                        "invalid2@invalid"]),

    %% join a non-existing cluster as a ram node
    ok = control_action(reset, []),
    ok = control_action(force_cluster, ["invalid1@invalid",
                                        "invalid2@invalid"]),

    SecondaryNode = rabbit_misc:makenode("hare"),
    case net_adm:ping(SecondaryNode) of
        pong -> passed = test_cluster_management2(SecondaryNode);
        pang -> io:format("Skipping clustering tests with node ~p~n",
                          [SecondaryNode])
    end,

    ok = control_action(start_app, []),
    passed.

test_cluster_management2(SecondaryNode) ->
    NodeS = atom_to_list(node()),
    SecondaryNodeS = atom_to_list(SecondaryNode),

    %% make a disk node
    ok = control_action(reset, []),
    ok = control_action(cluster, [NodeS]),
    %% make a ram node
    ok = control_action(reset, []),
    ok = control_action(cluster, [SecondaryNodeS]),

    %% join cluster as a ram node
    ok = control_action(reset, []),
    ok = control_action(force_cluster, [SecondaryNodeS, "invalid1@invalid"]),
    ok = control_action(start_app, []),
    ok = control_action(stop_app, []),

    %% change cluster config while remaining in same cluster
    ok = control_action(force_cluster, ["invalid2@invalid", SecondaryNodeS]),
    ok = control_action(start_app, []),
    ok = control_action(stop_app, []),

    %% join non-existing cluster as a ram node
    ok = control_action(force_cluster, ["invalid1@invalid",
                                        "invalid2@invalid"]),
    ok = control_action(start_app, []),
    ok = control_action(stop_app, []),

    %% join empty cluster as a ram node
    ok = control_action(cluster, []),
    ok = control_action(start_app, []),
    ok = control_action(stop_app, []),

    %% turn ram node into disk node
    ok = control_action(reset, []),
    ok = control_action(cluster, [SecondaryNodeS, NodeS]),
    ok = control_action(start_app, []),
    ok = control_action(stop_app, []),

    %% convert a disk node into a ram node
    ok = control_action(force_cluster, ["invalid1@invalid",
                                        "invalid2@invalid"]),

    %% turn a disk node into a ram node
    ok = control_action(reset, []),
    ok = control_action(cluster, [SecondaryNodeS]),
    ok = control_action(start_app, []),
    ok = control_action(stop_app, []),

    %% NB: this will log an inconsistent_database error, which is harmless
    %% Turning cover on / off is OK even if we're not in general using cover,
    %% it just turns the engine on / off, doesn't actually log anything.
    cover:stop([SecondaryNode]),
    true = disconnect_node(SecondaryNode),
    pong = net_adm:ping(SecondaryNode),
    cover:start([SecondaryNode]),

    %% leaving a cluster as a ram node
    ok = control_action(reset, []),
    %% ...and as a disk node
    ok = control_action(cluster, [SecondaryNodeS, NodeS]),
    ok = control_action(start_app, []),
    ok = control_action(stop_app, []),
    ok = control_action(reset, []),

    %% attempt to leave cluster when no other node is alive
    ok = control_action(cluster, [SecondaryNodeS, NodeS]),
    ok = control_action(start_app, []),
    ok = control_action(stop_app, SecondaryNode, [], []),
    ok = control_action(stop_app, []),
    {error, {no_running_cluster_nodes, _, _}} =
        control_action(reset, []),

    %% leave system clustered, with the secondary node as a ram node
    ok = control_action(force_reset, []),
    ok = control_action(start_app, []),
    ok = control_action(force_reset, SecondaryNode, [], []),
    ok = control_action(cluster, SecondaryNode, [NodeS], []),
    ok = control_action(start_app, SecondaryNode, [], []),

    passed.

test_user_management() ->

    %% lots if stuff that should fail
    {error, {no_such_user, _}} =
        control_action(delete_user, ["foo"]),
    {error, {no_such_user, _}} =
        control_action(change_password, ["foo", "baz"]),
    {error, {no_such_vhost, _}} =
        control_action(delete_vhost, ["/testhost"]),
    {error, {no_such_user, _}} =
        control_action(set_permissions, ["foo", ".*", ".*", ".*"]),
    {error, {no_such_user, _}} =
        control_action(clear_permissions, ["foo"]),
    {error, {no_such_user, _}} =
        control_action(list_user_permissions, ["foo"]),
    {error, {no_such_vhost, _}} =
        control_action(list_permissions, [], [{"-p", "/testhost"}]),
    {error, {invalid_regexp, _, _}} =
        control_action(set_permissions, ["guest", "+foo", ".*", ".*"]),

    %% user creation
    ok = control_action(add_user, ["foo", "bar"]),
    {error, {user_already_exists, _}} =
        control_action(add_user, ["foo", "bar"]),
    ok = control_action(change_password, ["foo", "baz"]),
    ok = control_action(set_admin, ["foo"]),
    ok = control_action(clear_admin, ["foo"]),
    ok = control_action(list_users, []),

    %% vhost creation
    ok = control_action(add_vhost, ["/testhost"]),
    {error, {vhost_already_exists, _}} =
        control_action(add_vhost, ["/testhost"]),
    ok = control_action(list_vhosts, []),

    %% user/vhost mapping
    ok = control_action(set_permissions, ["foo", ".*", ".*", ".*"],
                        [{"-p", "/testhost"}]),
    ok = control_action(set_permissions, ["foo", ".*", ".*", ".*"],
                        [{"-p", "/testhost"}]),
    ok = control_action(set_permissions, ["foo", ".*", ".*", ".*"],
                        [{"-p", "/testhost"}]),
    ok = control_action(list_permissions, [], [{"-p", "/testhost"}]),
    ok = control_action(list_permissions, [], [{"-p", "/testhost"}]),
    ok = control_action(list_user_permissions, ["foo"]),

    %% user/vhost unmapping
    ok = control_action(clear_permissions, ["foo"], [{"-p", "/testhost"}]),
    ok = control_action(clear_permissions, ["foo"], [{"-p", "/testhost"}]),

    %% vhost deletion
    ok = control_action(delete_vhost, ["/testhost"]),
    {error, {no_such_vhost, _}} =
        control_action(delete_vhost, ["/testhost"]),

    %% deleting a populated vhost
    ok = control_action(add_vhost, ["/testhost"]),
    ok = control_action(set_permissions, ["foo", ".*", ".*", ".*"],
                        [{"-p", "/testhost"}]),
    ok = control_action(delete_vhost, ["/testhost"]),

    %% user deletion
    ok = control_action(delete_user, ["foo"]),
    {error, {no_such_user, _}} =
        control_action(delete_user, ["foo"]),

    passed.

test_server_status() ->
    %% create a few things so there is some useful information to list
    Writer = spawn(fun () -> receive shutdown -> ok end end),
    {ok, Ch} = rabbit_channel:start_link(
                 1, self(), Writer, rabbit_framing_amqp_0_9_1, user(<<"user">>),
                 <<"/">>, [], self(), fun (_) -> {ok, self()} end),
    [Q, Q2] = [Queue || Name <- [<<"foo">>, <<"bar">>],
                        {new, Queue = #amqqueue{}} <-
                            [rabbit_amqqueue:declare(
                               rabbit_misc:r(<<"/">>, queue, Name),
                               false, false, [], none)]],

    ok = rabbit_amqqueue:basic_consume(Q, true, Ch, undefined,
                                       <<"ctag">>, true, undefined),

    %% list queues
    ok = info_action(list_queues, rabbit_amqqueue:info_keys(), true),

    %% list exchanges
    ok = info_action(list_exchanges, rabbit_exchange:info_keys(), true),

    %% list bindings
    ok = info_action(list_bindings, rabbit_binding:info_keys(), true),
    %% misc binding listing APIs
    [_|_] = rabbit_binding:list_for_source(
              rabbit_misc:r(<<"/">>, exchange, <<"">>)),
    [_] = rabbit_binding:list_for_destination(
            rabbit_misc:r(<<"/">>, queue, <<"foo">>)),
    [_] = rabbit_binding:list_for_source_and_destination(
            rabbit_misc:r(<<"/">>, exchange, <<"">>),
            rabbit_misc:r(<<"/">>, queue, <<"foo">>)),

    %% list connections
    [#listener{host = H, port = P} | _] =
        [L || L = #listener{node = N} <- rabbit_networking:active_listeners(),
              N =:= node()],

    {ok, _C} = gen_tcp:connect(H, P, []),
    timer:sleep(100),
    ok = info_action(list_connections,
                     rabbit_networking:connection_info_keys(), false),
    %% close_connection
    [ConnPid] = rabbit_networking:connections(),
    ok = control_action(close_connection, [rabbit_misc:pid_to_string(ConnPid),
                                           "go away"]),

    %% list channels
    ok = info_action(list_channels, rabbit_channel:info_keys(), false),

    %% list consumers
    ok = control_action(list_consumers, []),

    %% cleanup
    [{ok, _} = rabbit_amqqueue:delete(QR, false, false) || QR <- [Q, Q2]],

    unlink(Ch),
    ok = rabbit_channel:shutdown(Ch),

    passed.

test_spawn(Receiver) ->
    Me = self(),
    Writer = spawn(fun () -> Receiver(Me) end),
    {ok, Ch} = rabbit_channel:start_link(
                 1, Me, Writer, rabbit_framing_amqp_0_9_1, user(<<"guest">>),
                 <<"/">>, [], self(), fun (_) -> {ok, self()} end),
    ok = rabbit_channel:do(Ch, #'channel.open'{}),
    receive #'channel.open_ok'{} -> ok
    after 1000 -> throw(failed_to_receive_channel_open_ok)
    end,
    {Writer, Ch}.

user(Username) ->
    #user{username     = Username,
          is_admin     = true,
          auth_backend = rabbit_auth_backend_internal,
          impl         = #internal_user{username = Username,
                                        is_admin = true}}.

test_statistics_receiver(Pid) ->
    receive
        shutdown ->
            ok;
        {send_command, Method} ->
            Pid ! Method,
            test_statistics_receiver(Pid)
    end.

test_statistics_event_receiver(Pid) ->
    receive
        Foo ->
            Pid ! Foo,
            test_statistics_event_receiver(Pid)
    end.

test_statistics_receive_event(Ch, Matcher) ->
    rabbit_channel:flush(Ch),
    rabbit_channel:emit_stats(Ch),
    test_statistics_receive_event1(Ch, Matcher).

test_statistics_receive_event1(Ch, Matcher) ->
    receive #event{type = channel_stats, props = Props} ->
            case Matcher(Props) of
                true -> Props;
                _    -> test_statistics_receive_event1(Ch, Matcher)
            end
    after 1000 -> throw(failed_to_receive_event)
    end.

test_statistics() ->
    application:set_env(rabbit, collect_statistics, fine),

    %% ATM this just tests the queue / exchange stats in channels. That's
    %% by far the most complex code though.

    %% Set up a channel and queue
    {_Writer, Ch} = test_spawn(fun test_statistics_receiver/1),
    rabbit_channel:do(Ch, #'queue.declare'{}),
    QName = receive #'queue.declare_ok'{queue = Q0} ->
                    Q0
            after 1000 -> throw(failed_to_receive_queue_declare_ok)
            end,
    {ok, Q} = rabbit_amqqueue:lookup(rabbit_misc:r(<<"/">>, queue, QName)),
    QPid = Q#amqqueue.pid,
    X = rabbit_misc:r(<<"/">>, exchange, <<"">>),

    rabbit_tests_event_receiver:start(self()),

    %% Check stats empty
    Event = test_statistics_receive_event(Ch, fun (_) -> true end),
    [] = proplists:get_value(channel_queue_stats, Event),
    [] = proplists:get_value(channel_exchange_stats, Event),
    [] = proplists:get_value(channel_queue_exchange_stats, Event),

    %% Publish and get a message
    rabbit_channel:do(Ch, #'basic.publish'{exchange = <<"">>,
                                           routing_key = QName},
                      rabbit_basic:build_content(#'P_basic'{}, <<"">>)),
    rabbit_channel:do(Ch, #'basic.get'{queue = QName}),

    %% Check the stats reflect that
    Event2 = test_statistics_receive_event(
               Ch,
               fun (E) ->
                       length(proplists:get_value(
                                channel_queue_exchange_stats, E)) > 0
               end),
    [{QPid,[{get,1}]}] = proplists:get_value(channel_queue_stats, Event2),
    [{X,[{publish,1}]}] = proplists:get_value(channel_exchange_stats, Event2),
    [{{QPid,X},[{publish,1}]}] =
        proplists:get_value(channel_queue_exchange_stats, Event2),

    %% Check the stats remove stuff on queue deletion
    rabbit_channel:do(Ch, #'queue.delete'{queue = QName}),
    Event3 = test_statistics_receive_event(
               Ch,
               fun (E) ->
                       length(proplists:get_value(
                                channel_queue_exchange_stats, E)) == 0
               end),

    [] = proplists:get_value(channel_queue_stats, Event3),
    [{X,[{publish,1}]}] = proplists:get_value(channel_exchange_stats, Event3),
    [] = proplists:get_value(channel_queue_exchange_stats, Event3),

    rabbit_channel:shutdown(Ch),
    rabbit_tests_event_receiver:stop(),
    passed.

test_delegates_async(SecondaryNode) ->
    Self = self(),
    Sender = fun (Pid) -> Pid ! {invoked, Self} end,

    Responder = make_responder(fun ({invoked, Pid}) -> Pid ! response end),

    ok = delegate:invoke_no_result(spawn(Responder), Sender),
    ok = delegate:invoke_no_result(spawn(SecondaryNode, Responder), Sender),
    await_response(2),

    LocalPids = spawn_responders(node(), Responder, 10),
    RemotePids = spawn_responders(SecondaryNode, Responder, 10),
    ok = delegate:invoke_no_result(LocalPids ++ RemotePids, Sender),
    await_response(20),

    passed.

make_responder(FMsg) -> make_responder(FMsg, timeout).
make_responder(FMsg, Throw) ->
    fun () ->
            receive Msg -> FMsg(Msg)
            after 1000 -> throw(Throw)
            end
    end.

spawn_responders(Node, Responder, Count) ->
    [spawn(Node, Responder) || _ <- lists:seq(1, Count)].

await_response(0) ->
    ok;
await_response(Count) ->
    receive
        response -> ok,
                    await_response(Count - 1)
    after 1000 ->
            io:format("Async reply not received~n"),
            throw(timeout)
    end.

must_exit(Fun) ->
    try
        Fun(),
        throw(exit_not_thrown)
    catch
        exit:_ -> ok
    end.

test_delegates_sync(SecondaryNode) ->
    Sender = fun (Pid) -> gen_server:call(Pid, invoked, infinity) end,
    BadSender = fun (_Pid) -> exit(exception) end,

    Responder = make_responder(fun ({'$gen_call', From, invoked}) ->
                                       gen_server:reply(From, response)
                               end),

    BadResponder = make_responder(fun ({'$gen_call', From, invoked}) ->
                                          gen_server:reply(From, response)
                                  end, bad_responder_died),

    response = delegate:invoke(spawn(Responder), Sender),
    response = delegate:invoke(spawn(SecondaryNode, Responder), Sender),

    must_exit(fun () -> delegate:invoke(spawn(BadResponder), BadSender) end),
    must_exit(fun () ->
                      delegate:invoke(spawn(SecondaryNode, BadResponder), BadSender) end),

    LocalGoodPids = spawn_responders(node(), Responder, 2),
    RemoteGoodPids = spawn_responders(SecondaryNode, Responder, 2),
    LocalBadPids = spawn_responders(node(), BadResponder, 2),
    RemoteBadPids = spawn_responders(SecondaryNode, BadResponder, 2),

    {GoodRes, []} = delegate:invoke(LocalGoodPids ++ RemoteGoodPids, Sender),
    true = lists:all(fun ({_, response}) -> true end, GoodRes),
    GoodResPids = [Pid || {Pid, _} <- GoodRes],

    Good = lists:usort(LocalGoodPids ++ RemoteGoodPids),
    Good = lists:usort(GoodResPids),

    {[], BadRes} = delegate:invoke(LocalBadPids ++ RemoteBadPids, BadSender),
    true = lists:all(fun ({_, {exit, exception, _}}) -> true end, BadRes),
    BadResPids = [Pid || {Pid, _} <- BadRes],

    Bad = lists:usort(LocalBadPids ++ RemoteBadPids),
    Bad = lists:usort(BadResPids),

    MagicalPids = [rabbit_misc:string_to_pid(Str) ||
                      Str <- ["<nonode@nohost.0.1.0>", "<nonode@nohost.0.2.0>"]],
    {[], BadNodes} = delegate:invoke(MagicalPids, Sender),
    true = lists:all(
             fun ({_, {exit, {nodedown, nonode@nohost}, _Stack}}) -> true end,
             BadNodes),
    BadNodesPids = [Pid || {Pid, _} <- BadNodes],

    Magical = lists:usort(MagicalPids),
    Magical = lists:usort(BadNodesPids),

    passed.

test_queue_cleanup_receiver(Pid) ->
    receive
        shutdown ->
            ok;
        {send_command, Method} ->
            Pid ! Method,
            test_queue_cleanup_receiver(Pid)
    end.


test_queue_cleanup(_SecondaryNode) ->
    {_Writer, Ch} = test_spawn(fun test_queue_cleanup_receiver/1),
    rabbit_channel:do(Ch, #'queue.declare'{ queue = ?CLEANUP_QUEUE_NAME }),
    receive #'queue.declare_ok'{queue = ?CLEANUP_QUEUE_NAME} ->
            ok
    after 1000 -> throw(failed_to_receive_queue_declare_ok)
    end,
    rabbit:stop(),
    rabbit:start(),
    rabbit_channel:do(Ch, #'queue.declare'{ passive = true,
                                            queue   = ?CLEANUP_QUEUE_NAME }),
    receive
        #'channel.close'{reply_code = 404} ->
            ok
    after 2000 ->
            throw(failed_to_receive_channel_exit)
    end,
    passed.

test_declare_on_dead_queue(SecondaryNode) ->
    QueueName = rabbit_misc:r(<<"/">>, queue, ?CLEANUP_QUEUE_NAME),
    Self = self(),
    Pid = spawn(SecondaryNode,
                fun () ->
                        {new, #amqqueue{name = QueueName, pid = QPid}} =
                            rabbit_amqqueue:declare(QueueName, false, false, [],
                                                    none),
                        exit(QPid, kill),
                        Self ! {self(), killed, QPid}
                end),
    receive
        {Pid, killed, QPid} ->
            {existing, #amqqueue{name = QueueName,
                                 pid = QPid}} =
                rabbit_amqqueue:declare(QueueName, false, false, [], none),
            false = rabbit_misc:is_process_alive(QPid),
            {new, Q} = rabbit_amqqueue:declare(QueueName, false, false, [],
                                               none),
            true = rabbit_misc:is_process_alive(Q#amqqueue.pid),
            {ok, 0} = rabbit_amqqueue:delete(Q, false, false),
            passed
    after 2000 ->
            throw(failed_to_create_and_kill_queue)
    end.

%%---------------------------------------------------------------------

control_action(Command, Args) ->
    control_action(Command, node(), Args, default_options()).

control_action(Command, Args, NewOpts) ->
    control_action(Command, node(), Args,
                   expand_options(default_options(), NewOpts)).

control_action(Command, Node, Args, Opts) ->
    case catch rabbit_control:action(
                 Command, Node, Args, Opts,
                 fun (Format, Args1) ->
                         io:format(Format ++ " ...~n", Args1)
                 end) of
        ok ->
            io:format("done.~n"),
            ok;
        Other ->
            io:format("failed.~n"),
            Other
    end.

info_action(Command, Args, CheckVHost) ->
    ok = control_action(Command, []),
    if CheckVHost -> ok = control_action(Command, []);
       true       -> ok
    end,
    ok = control_action(Command, lists:map(fun atom_to_list/1, Args)),
    {bad_argument, dummy} = control_action(Command, ["dummy"]),
    ok.

default_options() -> [{"-p", "/"}, {"-q", "false"}].

expand_options(As, Bs) ->
    lists:foldl(fun({K, _}=A, R) ->
                        case proplists:is_defined(K, R) of
                            true -> R;
                            false -> [A | R]
                        end
                end, Bs, As).

check_get_options({ExpArgs, ExpOpts}, Defs, Args) ->
    {ExpArgs, ResOpts} = rabbit_misc:get_options(Defs, Args),
    true = lists:sort(ExpOpts) == lists:sort(ResOpts), % don't care about the order
    ok.

empty_files(Files) ->
    [case file:read_file_info(File) of
         {ok, FInfo} -> FInfo#file_info.size == 0;
         Error       -> Error
     end || File <- Files].

non_empty_files(Files) ->
    [case EmptyFile of
         {error, Reason} -> {error, Reason};
         _               -> not(EmptyFile)
     end || EmptyFile <- empty_files(Files)].

test_logs_working(MainLogFile, SaslLogFile) ->
    ok = rabbit_log:error("foo bar"),
    ok = error_logger:error_report(crash_report, [foo, bar]),
    %% give the error loggers some time to catch up
    timer:sleep(50),
    [true, true] = non_empty_files([MainLogFile, SaslLogFile]),
    ok.

set_permissions(Path, Mode) ->
    case file:read_file_info(Path) of
        {ok, FInfo} -> file:write_file_info(
                         Path,
                         FInfo#file_info{mode=Mode});
        Error       -> Error
    end.

clean_logs(Files, Suffix) ->
    [begin
         ok = delete_file(File),
         ok = delete_file([File, Suffix])
     end || File <- Files],
    ok.

delete_file(File) ->
    case file:delete(File) of
        ok              -> ok;
        {error, enoent} -> ok;
        Error           -> Error
    end.

make_files_non_writable(Files) ->
    [ok = file:write_file_info(File, #file_info{mode=0}) ||
        File <- Files],
    ok.

add_log_handlers(Handlers) ->
    [ok = error_logger:add_report_handler(Handler, Args) ||
        {Handler, Args} <- Handlers],
    ok.

delete_log_handlers(Handlers) ->
    [[] = error_logger:delete_report_handler(Handler) ||
        Handler <- Handlers],
    ok.

test_supervisor_delayed_restart() ->
    test_sup:test_supervisor_delayed_restart().

test_file_handle_cache() ->
    %% test copying when there is just one spare handle
    Limit = file_handle_cache:get_limit(),
    ok = file_handle_cache:set_limit(5), %% 1 or 2 sockets, 2 msg_stores
    TmpDir = filename:join(rabbit_mnesia:dir(), "tmp"),
    ok = filelib:ensure_dir(filename:join(TmpDir, "nothing")),
    Pid = spawn(fun () -> {ok, Hdl} = file_handle_cache:open(
                                        filename:join(TmpDir, "file3"),
                                        [write], []),
                          receive close -> ok end,
                          file_handle_cache:delete(Hdl)
                end),
    Src = filename:join(TmpDir, "file1"),
    Dst = filename:join(TmpDir, "file2"),
    Content = <<"foo">>,
    ok = file:write_file(Src, Content),
    {ok, SrcHdl} = file_handle_cache:open(Src, [read], []),
    {ok, DstHdl} = file_handle_cache:open(Dst, [write], []),
    Size = size(Content),
    {ok, Size} = file_handle_cache:copy(SrcHdl, DstHdl, Size),
    ok = file_handle_cache:delete(SrcHdl),
    file_handle_cache:delete(DstHdl),
    Pid ! close,
    ok = file_handle_cache:set_limit(Limit),
    passed.

test_backing_queue() ->
    case application:get_env(rabbit, backing_queue_module) of
        {ok, rabbit_variable_queue} ->
            {ok, FileSizeLimit} =
                application:get_env(rabbit, msg_store_file_size_limit),
            application:set_env(rabbit, msg_store_file_size_limit, 512,
                                infinity),
            {ok, MaxJournal} =
                application:get_env(rabbit, queue_index_max_journal_entries),
            application:set_env(rabbit, queue_index_max_journal_entries, 128,
                                infinity),
            passed = test_msg_store(),
            application:set_env(rabbit, msg_store_file_size_limit,
                                FileSizeLimit, infinity),
            passed = test_queue_index(),
            passed = test_queue_index_props(),
            passed = test_variable_queue(),
            passed = test_variable_queue_delete_msg_store_files_callback(),
            passed = test_queue_recover(),
            application:set_env(rabbit, queue_index_max_journal_entries,
                                MaxJournal, infinity),
            passed;
        _ ->
            passed
    end.

restart_msg_store_empty() ->
    ok = rabbit_variable_queue:stop_msg_store(),
    ok = rabbit_variable_queue:start_msg_store(
           undefined, {fun (ok) -> finished end, ok}).

msg_id_bin(X) ->
    erlang:md5(term_to_binary(X)).

msg_store_client_init(MsgStore, Ref) ->
    rabbit_msg_store:client_init(MsgStore, Ref, undefined, undefined).

msg_store_contains(Atom, MsgIds, MSCState) ->
    Atom = lists:foldl(
             fun (MsgId, Atom1) when Atom1 =:= Atom ->
                     rabbit_msg_store:contains(MsgId, MSCState) end,
             Atom, MsgIds).

msg_store_sync(MsgIds, MSCState) ->
    Ref = make_ref(),
    Self = self(),
    ok = rabbit_msg_store:sync(MsgIds, fun () -> Self ! {sync, Ref} end,
                               MSCState),
    receive
        {sync, Ref} -> ok
    after
        10000 ->
            io:format("Sync from msg_store missing for msg_ids ~p~n", [MsgIds]),
            throw(timeout)
    end.

msg_store_read(MsgIds, MSCState) ->
    lists:foldl(fun (MsgId, MSCStateM) ->
                        {{ok, MsgId}, MSCStateN} = rabbit_msg_store:read(
                                                     MsgId, MSCStateM),
                        MSCStateN
                end, MSCState, MsgIds).

msg_store_write(MsgIds, MSCState) ->
    ok = lists:foldl(fun (MsgId, ok) ->
                             rabbit_msg_store:write(MsgId, MsgId, MSCState)
                     end, ok, MsgIds).

msg_store_remove(MsgIds, MSCState) ->
    rabbit_msg_store:remove(MsgIds, MSCState).

msg_store_remove(MsgStore, Ref, MsgIds) ->
    with_msg_store_client(MsgStore, Ref,
                          fun (MSCStateM) ->
                                  ok = msg_store_remove(MsgIds, MSCStateM),
                                  MSCStateM
                          end).

with_msg_store_client(MsgStore, Ref, Fun) ->
    rabbit_msg_store:client_terminate(
      Fun(msg_store_client_init(MsgStore, Ref))).

foreach_with_msg_store_client(MsgStore, Ref, Fun, L) ->
    rabbit_msg_store:client_terminate(
      lists:foldl(fun (MsgId, MSCState) -> Fun(MsgId, MSCState) end,
                  msg_store_client_init(MsgStore, Ref), L)).

test_msg_store() ->
    restart_msg_store_empty(),
    Self = self(),
    MsgIds = [msg_id_bin(M) || M <- lists:seq(1,100)],
    {MsgIds1stHalf, MsgIds2ndHalf} = lists:split(50, MsgIds),
    Ref = rabbit_guid:guid(),
    MSCState = msg_store_client_init(?PERSISTENT_MSG_STORE, Ref),
    %% check we don't contain any of the msgs we're about to publish
    false = msg_store_contains(false, MsgIds, MSCState),
    %% publish the first half
    ok = msg_store_write(MsgIds1stHalf, MSCState),
    %% sync on the first half
    ok = msg_store_sync(MsgIds1stHalf, MSCState),
    %% publish the second half
    ok = msg_store_write(MsgIds2ndHalf, MSCState),
    %% sync on the first half again - the msg_store will be dirty, but
    %% we won't need the fsync
    ok = msg_store_sync(MsgIds1stHalf, MSCState),
    %% check they're all in there
    true = msg_store_contains(true, MsgIds, MSCState),
    %% publish the latter half twice so we hit the caching and ref count code
    ok = msg_store_write(MsgIds2ndHalf, MSCState),
    %% check they're still all in there
    true = msg_store_contains(true, MsgIds, MSCState),
    %% sync on the 2nd half, but do lots of individual syncs to try
    %% and cause coalescing to happen
    ok = lists:foldl(
           fun (MsgId, ok) -> rabbit_msg_store:sync(
                                [MsgId], fun () -> Self ! {sync, MsgId} end,
                                MSCState)
           end, ok, MsgIds2ndHalf),
    lists:foldl(
      fun(MsgId, ok) ->
              receive
                  {sync, MsgId} -> ok
              after
                  10000 ->
                      io:format("Sync from msg_store missing (msg_id: ~p)~n",
                                [MsgId]),
                      throw(timeout)
              end
      end, ok, MsgIds2ndHalf),
    %% it's very likely we're not dirty here, so the 1st half sync
    %% should hit a different code path
    ok = msg_store_sync(MsgIds1stHalf, MSCState),
    %% read them all
    MSCState1 = msg_store_read(MsgIds, MSCState),
    %% read them all again - this will hit the cache, not disk
    MSCState2 = msg_store_read(MsgIds, MSCState1),
    %% remove them all
    ok = rabbit_msg_store:remove(MsgIds, MSCState2),
    %% check first half doesn't exist
    false = msg_store_contains(false, MsgIds1stHalf, MSCState2),
    %% check second half does exist
    true = msg_store_contains(true, MsgIds2ndHalf, MSCState2),
    %% read the second half again
    MSCState3 = msg_store_read(MsgIds2ndHalf, MSCState2),
    %% release the second half, just for fun (aka code coverage)
    ok = rabbit_msg_store:release(MsgIds2ndHalf, MSCState3),
    %% read the second half again, just for fun (aka code coverage)
    MSCState4 = msg_store_read(MsgIds2ndHalf, MSCState3),
    ok = rabbit_msg_store:client_terminate(MSCState4),
    %% stop and restart, preserving every other msg in 2nd half
    ok = rabbit_variable_queue:stop_msg_store(),
    ok = rabbit_variable_queue:start_msg_store(
           [], {fun ([]) -> finished;
                    ([MsgId|MsgIdsTail])
                      when length(MsgIdsTail) rem 2 == 0 ->
                        {MsgId, 1, MsgIdsTail};
                    ([MsgId|MsgIdsTail]) ->
                        {MsgId, 0, MsgIdsTail}
                end, MsgIds2ndHalf}),
    MSCState5 = msg_store_client_init(?PERSISTENT_MSG_STORE, Ref),
    %% check we have the right msgs left
    lists:foldl(
      fun (MsgId, Bool) ->
              not(Bool = rabbit_msg_store:contains(MsgId, MSCState5))
      end, false, MsgIds2ndHalf),
    ok = rabbit_msg_store:client_terminate(MSCState5),
    %% restart empty
    restart_msg_store_empty(),
    MSCState6 = msg_store_client_init(?PERSISTENT_MSG_STORE, Ref),
    %% check we don't contain any of the msgs
    false = msg_store_contains(false, MsgIds, MSCState6),
    %% publish the first half again
    ok = msg_store_write(MsgIds1stHalf, MSCState6),
    %% this should force some sort of sync internally otherwise misread
    ok = rabbit_msg_store:client_terminate(
           msg_store_read(MsgIds1stHalf, MSCState6)),
    MSCState7 = msg_store_client_init(?PERSISTENT_MSG_STORE, Ref),
    ok = rabbit_msg_store:remove(MsgIds1stHalf, MSCState7),
    ok = rabbit_msg_store:client_terminate(MSCState7),
    %% restart empty
    restart_msg_store_empty(), %% now safe to reuse msg_ids
    %% push a lot of msgs in... at least 100 files worth
    {ok, FileSize} = application:get_env(rabbit, msg_store_file_size_limit),
    PayloadSizeBits = 65536,
    BigCount = trunc(100 * FileSize / (PayloadSizeBits div 8)),
    MsgIdsBig = [msg_id_bin(X) || X <- lists:seq(1, BigCount)],
    Payload = << 0:PayloadSizeBits >>,
    ok = with_msg_store_client(
           ?PERSISTENT_MSG_STORE, Ref,
           fun (MSCStateM) ->
                   [ok = rabbit_msg_store:write(MsgId, Payload, MSCStateM) ||
                       MsgId <- MsgIdsBig],
                   MSCStateM
           end),
    %% now read them to ensure we hit the fast client-side reading
    ok = foreach_with_msg_store_client(
           ?PERSISTENT_MSG_STORE, Ref,
           fun (MsgId, MSCStateM) ->
                   {{ok, Payload}, MSCStateN} = rabbit_msg_store:read(
                                                  MsgId, MSCStateM),
                   MSCStateN
           end, MsgIdsBig),
    %% .., then 3s by 1...
    ok = msg_store_remove(?PERSISTENT_MSG_STORE, Ref,
                          [msg_id_bin(X) || X <- lists:seq(BigCount, 1, -3)]),
    %% .., then remove 3s by 2, from the young end first. This hits
    %% GC (under 50% good data left, but no empty files. Must GC).
    ok = msg_store_remove(?PERSISTENT_MSG_STORE, Ref,
                          [msg_id_bin(X) || X <- lists:seq(BigCount-1, 1, -3)]),
    %% .., then remove 3s by 3, from the young end first. This hits
    %% GC...
    ok = msg_store_remove(?PERSISTENT_MSG_STORE, Ref,
                          [msg_id_bin(X) || X <- lists:seq(BigCount-2, 1, -3)]),
    %% ensure empty
    ok = with_msg_store_client(
           ?PERSISTENT_MSG_STORE, Ref,
           fun (MSCStateM) ->
                   false = msg_store_contains(false, MsgIdsBig, MSCStateM),
                   MSCStateM
           end),
    %% restart empty
    restart_msg_store_empty(),
    passed.

queue_name(Name) ->
    rabbit_misc:r(<<"/">>, queue, Name).

test_queue() ->
    queue_name(<<"test">>).

init_test_queue() ->
    TestQueue = test_queue(),
    Terms = rabbit_queue_index:shutdown_terms(TestQueue),
    PRef = proplists:get_value(persistent_ref, Terms, rabbit_guid:guid()),
    PersistentClient = msg_store_client_init(?PERSISTENT_MSG_STORE, PRef),
    Res = rabbit_queue_index:recover(
            TestQueue, Terms, false,
            fun (MsgId) ->
                    rabbit_msg_store:contains(MsgId, PersistentClient)
            end,
            fun nop/1),
    ok = rabbit_msg_store:client_delete_and_terminate(PersistentClient),
    Res.

restart_test_queue(Qi) ->
    _ = rabbit_queue_index:terminate([], Qi),
    ok = rabbit_variable_queue:stop(),
    ok = rabbit_variable_queue:start([test_queue()]),
    init_test_queue().

empty_test_queue() ->
    ok = rabbit_variable_queue:stop(),
    ok = rabbit_variable_queue:start([]),
    {0, Qi} = init_test_queue(),
    _ = rabbit_queue_index:delete_and_terminate(Qi),
    ok.

with_empty_test_queue(Fun) ->
    ok = empty_test_queue(),
    {0, Qi} = init_test_queue(),
    rabbit_queue_index:delete_and_terminate(Fun(Qi)).

queue_index_publish(SeqIds, Persistent, Qi) ->
    Ref = rabbit_guid:guid(),
    MsgStore = case Persistent of
                   true  -> ?PERSISTENT_MSG_STORE;
                   false -> ?TRANSIENT_MSG_STORE
               end,
    MSCState = msg_store_client_init(MsgStore, Ref),
    {A, B = [{_SeqId, LastMsgIdWritten} | _]} =
        lists:foldl(
          fun (SeqId, {QiN, SeqIdsMsgIdsAcc}) ->
                  MsgId = rabbit_guid:guid(),
                  QiM = rabbit_queue_index:publish(
                          MsgId, SeqId, #message_properties{}, Persistent, QiN),
                  ok = rabbit_msg_store:write(MsgId, MsgId, MSCState),
                  {QiM, [{SeqId, MsgId} | SeqIdsMsgIdsAcc]}
          end, {Qi, []}, SeqIds),
    %% do this just to force all of the publishes through to the msg_store:
    true = rabbit_msg_store:contains(LastMsgIdWritten, MSCState),
    ok = rabbit_msg_store:client_delete_and_terminate(MSCState),
    {A, B}.

verify_read_with_published(_Delivered, _Persistent, [], _) ->
    ok;
verify_read_with_published(Delivered, Persistent,
                           [{MsgId, SeqId, _Props, Persistent, Delivered}|Read],
                           [{SeqId, MsgId}|Published]) ->
    verify_read_with_published(Delivered, Persistent, Read, Published);
verify_read_with_published(_Delivered, _Persistent, _Read, _Published) ->
    ko.

test_queue_index_props() ->
    with_empty_test_queue(
      fun(Qi0) ->
              MsgId = rabbit_guid:guid(),
              Props = #message_properties{expiry=12345},
              Qi1 = rabbit_queue_index:publish(MsgId, 1, Props, true, Qi0),
              {[{MsgId, 1, Props, _, _}], Qi2} =
                  rabbit_queue_index:read(1, 2, Qi1),
              Qi2
      end),

    ok = rabbit_variable_queue:stop(),
    ok = rabbit_variable_queue:start([]),

    passed.

test_queue_index() ->
    SegmentSize = rabbit_queue_index:next_segment_boundary(0),
    TwoSegs = SegmentSize + SegmentSize,
    MostOfASegment = trunc(SegmentSize*0.75),
    SeqIdsA = lists:seq(0, MostOfASegment-1),
    SeqIdsB = lists:seq(MostOfASegment, 2*MostOfASegment),
    SeqIdsC = lists:seq(0, trunc(SegmentSize/2)),
    SeqIdsD = lists:seq(0, SegmentSize*4),

    with_empty_test_queue(
      fun (Qi0) ->
              {0, 0, Qi1} = rabbit_queue_index:bounds(Qi0),
              {Qi2, SeqIdsMsgIdsA} = queue_index_publish(SeqIdsA, false, Qi1),
              {0, SegmentSize, Qi3} = rabbit_queue_index:bounds(Qi2),
              {ReadA, Qi4} = rabbit_queue_index:read(0, SegmentSize, Qi3),
              ok = verify_read_with_published(false, false, ReadA,
                                              lists:reverse(SeqIdsMsgIdsA)),
              %% should get length back as 0, as all the msgs were transient
              {0, Qi6} = restart_test_queue(Qi4),
              {0, 0, Qi7} = rabbit_queue_index:bounds(Qi6),
              {Qi8, SeqIdsMsgIdsB} = queue_index_publish(SeqIdsB, true, Qi7),
              {0, TwoSegs, Qi9} = rabbit_queue_index:bounds(Qi8),
              {ReadB, Qi10} = rabbit_queue_index:read(0, SegmentSize, Qi9),
              ok = verify_read_with_published(false, true, ReadB,
                                              lists:reverse(SeqIdsMsgIdsB)),
              %% should get length back as MostOfASegment
              LenB = length(SeqIdsB),
              {LenB, Qi12} = restart_test_queue(Qi10),
              {0, TwoSegs, Qi13} = rabbit_queue_index:bounds(Qi12),
              Qi14 = rabbit_queue_index:deliver(SeqIdsB, Qi13),
              {ReadC, Qi15} = rabbit_queue_index:read(0, SegmentSize, Qi14),
              ok = verify_read_with_published(true, true, ReadC,
                                              lists:reverse(SeqIdsMsgIdsB)),
              Qi16 = rabbit_queue_index:ack(SeqIdsB, Qi15),
              Qi17 = rabbit_queue_index:flush(Qi16),
              %% Everything will have gone now because #pubs == #acks
              {0, 0, Qi18} = rabbit_queue_index:bounds(Qi17),
              %% should get length back as 0 because all persistent
              %% msgs have been acked
              {0, Qi19} = restart_test_queue(Qi18),
              Qi19
      end),

    %% These next bits are just to hit the auto deletion of segment files.
    %% First, partials:
    %% a) partial pub+del+ack, then move to new segment
    with_empty_test_queue(
      fun (Qi0) ->
              {Qi1, _SeqIdsMsgIdsC} = queue_index_publish(SeqIdsC,
                                                         false, Qi0),
              Qi2 = rabbit_queue_index:deliver(SeqIdsC, Qi1),
              Qi3 = rabbit_queue_index:ack(SeqIdsC, Qi2),
              Qi4 = rabbit_queue_index:flush(Qi3),
              {Qi5, _SeqIdsMsgIdsC1} = queue_index_publish([SegmentSize],
                                                          false, Qi4),
              Qi5
      end),

    %% b) partial pub+del, then move to new segment, then ack all in old segment
    with_empty_test_queue(
      fun (Qi0) ->
              {Qi1, _SeqIdsMsgIdsC2} = queue_index_publish(SeqIdsC,
                                                          false, Qi0),
              Qi2 = rabbit_queue_index:deliver(SeqIdsC, Qi1),
              {Qi3, _SeqIdsMsgIdsC3} = queue_index_publish([SegmentSize],
                                                          false, Qi2),
              Qi4 = rabbit_queue_index:ack(SeqIdsC, Qi3),
              rabbit_queue_index:flush(Qi4)
      end),

    %% c) just fill up several segments of all pubs, then +dels, then +acks
    with_empty_test_queue(
      fun (Qi0) ->
<<<<<<< HEAD
              {Qi1, _SeqIdsMsgIdsD} = queue_index_publish(SeqIdsD,
                                                          false, Qi0),
=======
              {Qi1, _SeqIdsGuidsD} = queue_index_publish(SeqIdsD,
                                                         false, Qi0),
>>>>>>> 43c4ad4d
              Qi2 = rabbit_queue_index:deliver(SeqIdsD, Qi1),
              Qi3 = rabbit_queue_index:ack(SeqIdsD, Qi2),
              rabbit_queue_index:flush(Qi3)
      end),

    %% d) get messages in all states to a segment, then flush, then do
    %% the same again, don't flush and read. This will hit all
    %% possibilities in combining the segment with the journal.
    with_empty_test_queue(
      fun (Qi0) ->
              {Qi1, [Seven,Five,Four|_]} = queue_index_publish([0,1,2,4,5,7],
                                                               false, Qi0),
              Qi2 = rabbit_queue_index:deliver([0,1,4], Qi1),
              Qi3 = rabbit_queue_index:ack([0], Qi2),
              Qi4 = rabbit_queue_index:flush(Qi3),
              {Qi5, [Eight,Six|_]} = queue_index_publish([3,6,8], false, Qi4),
              Qi6 = rabbit_queue_index:deliver([2,3,5,6], Qi5),
              Qi7 = rabbit_queue_index:ack([1,2,3], Qi6),
              {[], Qi8} = rabbit_queue_index:read(0, 4, Qi7),
              {ReadD, Qi9} = rabbit_queue_index:read(4, 7, Qi8),
              ok = verify_read_with_published(true, false, ReadD,
                                              [Four, Five, Six]),
              {ReadE, Qi10} = rabbit_queue_index:read(7, 9, Qi9),
              ok = verify_read_with_published(false, false, ReadE,
                                              [Seven, Eight]),
              Qi10
      end),

    %% e) as for (d), but use terminate instead of read, which will
    %% exercise journal_minus_segment, not segment_plus_journal.
    with_empty_test_queue(
      fun (Qi0) ->
              {Qi1, _SeqIdsMsgIdsE} = queue_index_publish([0,1,2,4,5,7],
                                                         true, Qi0),
              Qi2 = rabbit_queue_index:deliver([0,1,4], Qi1),
              Qi3 = rabbit_queue_index:ack([0], Qi2),
              {5, Qi4} = restart_test_queue(Qi3),
              {Qi5, _SeqIdsMsgIdsF} = queue_index_publish([3,6,8], true, Qi4),
              Qi6 = rabbit_queue_index:deliver([2,3,5,6], Qi5),
              Qi7 = rabbit_queue_index:ack([1,2,3], Qi6),
              {5, Qi8} = restart_test_queue(Qi7),
              Qi8
      end),

    ok = rabbit_variable_queue:stop(),
    ok = rabbit_variable_queue:start([]),

    passed.

variable_queue_publish(IsPersistent, Count, VQ) ->
    lists:foldl(
      fun (_N, VQN) ->
              rabbit_variable_queue:publish(
                rabbit_basic:message(
                  rabbit_misc:r(<<>>, exchange, <<>>),
                  <<>>, #'P_basic'{delivery_mode = case IsPersistent of
                                                       true  -> 2;
                                                       false -> 1
                                                   end}, <<>>),
                #message_properties{}, VQN)
      end, VQ, lists:seq(1, Count)).

variable_queue_fetch(Count, IsPersistent, IsDelivered, Len, VQ) ->
    lists:foldl(fun (N, {VQN, AckTagsAcc}) ->
                        Rem = Len - N,
                        {{#basic_message { is_persistent = IsPersistent },
                          IsDelivered, AckTagN, Rem}, VQM} =
                            rabbit_variable_queue:fetch(true, VQN),
                        {VQM, [AckTagN | AckTagsAcc]}
                end, {VQ, []}, lists:seq(1, Count)).

assert_prop(List, Prop, Value) ->
    Value = proplists:get_value(Prop, List).

assert_props(List, PropVals) ->
    [assert_prop(List, Prop, Value) || {Prop, Value} <- PropVals].

with_fresh_variable_queue(Fun) ->
    ok = empty_test_queue(),
    VQ = rabbit_variable_queue:init(test_queue(), true, false,
                                    fun nop/2, fun nop/1),
    S0 = rabbit_variable_queue:status(VQ),
    assert_props(S0, [{q1, 0}, {q2, 0},
                      {delta, {delta, undefined, 0, undefined}},
                      {q3, 0}, {q4, 0},
                      {len, 0}]),
    _ = rabbit_variable_queue:delete_and_terminate(Fun(VQ)),
    passed.

test_variable_queue() ->
    [passed = with_fresh_variable_queue(F) ||
        F <- [fun test_variable_queue_dynamic_duration_change/1,
              fun test_variable_queue_partial_segments_delta_thing/1,
              fun test_variable_queue_all_the_bits_not_covered_elsewhere1/1,
              fun test_variable_queue_all_the_bits_not_covered_elsewhere2/1,
              fun test_dropwhile/1,
              fun test_variable_queue_ack_limiting/1]],
    passed.

test_variable_queue_ack_limiting(VQ0) ->
    %% start by sending in a bunch of messages
    Len = 1024,
    VQ1 = variable_queue_publish(false, Len, VQ0),

    %% squeeze and relax queue
    Churn = Len div 32,
    VQ2 = publish_fetch_and_ack(Churn, Len, VQ1),

    %% update stats for duration
    {_Duration, VQ3} = rabbit_variable_queue:ram_duration(VQ2),

    %% fetch half the messages
    {VQ4, _AckTags} = variable_queue_fetch(Len div 2, false, false, Len, VQ3),

    VQ5 = check_variable_queue_status(VQ4, [{len          , Len div 2},
                                            {ram_ack_count, Len div 2},
                                            {ram_msg_count, Len div 2}]),

    %% ensure all acks go to disk on 0 duration target
    VQ6 = check_variable_queue_status(
            rabbit_variable_queue:set_ram_duration_target(0, VQ5),
            [{len, Len div 2},
             {target_ram_count, 0},
             {ram_msg_count, 0},
             {ram_ack_count, 0}]),

    VQ6.

test_dropwhile(VQ0) ->
    Count = 10,

    %% add messages with sequential expiry
    VQ1 = lists:foldl(
            fun (N, VQN) ->
                    rabbit_variable_queue:publish(
                      rabbit_basic:message(
                        rabbit_misc:r(<<>>, exchange, <<>>),
                        <<>>, #'P_basic'{}, <<>>),
                      #message_properties{expiry = N}, VQN)
            end, VQ0, lists:seq(1, Count)),

    %% drop the first 5 messages
    VQ2 = rabbit_variable_queue:dropwhile(
            fun(#message_properties { expiry = Expiry }) ->
                    Expiry =< 5
            end, VQ1),

    %% fetch five now
    VQ3 = lists:foldl(fun (_N, VQN) ->
                              {{#basic_message{}, _, _, _}, VQM} =
                                  rabbit_variable_queue:fetch(false, VQN),
                              VQM
                      end, VQ2, lists:seq(6, Count)),

    %% should be empty now
    {empty, VQ4} = rabbit_variable_queue:fetch(false, VQ3),

    VQ4.

test_variable_queue_dynamic_duration_change(VQ0) ->
    SegmentSize = rabbit_queue_index:next_segment_boundary(0),

    %% start by sending in a couple of segments worth
    Len = 2*SegmentSize,
    VQ1 = variable_queue_publish(false, Len, VQ0),
    %% squeeze and relax queue
    Churn = Len div 32,
    VQ2 = publish_fetch_and_ack(Churn, Len, VQ1),

    {Duration, VQ3} = rabbit_variable_queue:ram_duration(VQ2),
    VQ7 = lists:foldl(
            fun (Duration1, VQ4) ->
                    {_Duration, VQ5} = rabbit_variable_queue:ram_duration(VQ4),
                    io:format("~p:~n~p~n",
                              [Duration1, rabbit_variable_queue:status(VQ5)]),
                    VQ6 = rabbit_variable_queue:set_ram_duration_target(
                            Duration1, VQ5),
                    publish_fetch_and_ack(Churn, Len, VQ6)
            end, VQ3, [Duration / 4, 0, Duration / 4, infinity]),

    %% drain
    {VQ8, AckTags} = variable_queue_fetch(Len, false, false, Len, VQ7),
    VQ9 = rabbit_variable_queue:ack(AckTags, VQ8),
    {empty, VQ10} = rabbit_variable_queue:fetch(true, VQ9),

    VQ10.

publish_fetch_and_ack(0, _Len, VQ0) ->
    VQ0;
publish_fetch_and_ack(N, Len, VQ0) ->
    VQ1 = variable_queue_publish(false, 1, VQ0),
    {{_Msg, false, AckTag, Len}, VQ2} = rabbit_variable_queue:fetch(true, VQ1),
    VQ3 = rabbit_variable_queue:ack([AckTag], VQ2),
    publish_fetch_and_ack(N-1, Len, VQ3).

test_variable_queue_partial_segments_delta_thing(VQ0) ->
    SegmentSize = rabbit_queue_index:next_segment_boundary(0),
    HalfSegment = SegmentSize div 2,
    OneAndAHalfSegment = SegmentSize + HalfSegment,
    VQ1 = variable_queue_publish(true, OneAndAHalfSegment, VQ0),
    {_Duration, VQ2} = rabbit_variable_queue:ram_duration(VQ1),
    VQ3 = check_variable_queue_status(
            rabbit_variable_queue:set_ram_duration_target(0, VQ2),
            %% one segment in q3 as betas, and half a segment in delta
            [{delta, {delta, SegmentSize, HalfSegment, OneAndAHalfSegment}},
             {q3, SegmentSize},
             {len, SegmentSize + HalfSegment}]),
    VQ4 = rabbit_variable_queue:set_ram_duration_target(infinity, VQ3),
    VQ5 = check_variable_queue_status(
            variable_queue_publish(true, 1, VQ4),
            %% one alpha, but it's in the same segment as the deltas
            [{q1, 1},
             {delta, {delta, SegmentSize, HalfSegment, OneAndAHalfSegment}},
             {q3, SegmentSize},
             {len, SegmentSize + HalfSegment + 1}]),
    {VQ6, AckTags} = variable_queue_fetch(SegmentSize, true, false,
                                          SegmentSize + HalfSegment + 1, VQ5),
    VQ7 = check_variable_queue_status(
            VQ6,
            %% the half segment should now be in q3 as betas
            [{q1, 1},
             {delta, {delta, undefined, 0, undefined}},
             {q3, HalfSegment},
             {len, HalfSegment + 1}]),
    {VQ8, AckTags1} = variable_queue_fetch(HalfSegment + 1, true, false,
                                           HalfSegment + 1, VQ7),
    VQ9 = rabbit_variable_queue:ack(AckTags ++ AckTags1, VQ8),
    %% should be empty now
    {empty, VQ10} = rabbit_variable_queue:fetch(true, VQ9),
    VQ10.

check_variable_queue_status(VQ0, Props) ->
    VQ1 = variable_queue_wait_for_shuffling_end(VQ0),
    S = rabbit_variable_queue:status(VQ1),
    io:format("~p~n", [S]),
    assert_props(S, Props),
    VQ1.

variable_queue_wait_for_shuffling_end(VQ) ->
    case rabbit_variable_queue:needs_idle_timeout(VQ) of
        true  -> variable_queue_wait_for_shuffling_end(
                   rabbit_variable_queue:idle_timeout(VQ));
        false -> VQ
    end.

test_variable_queue_all_the_bits_not_covered_elsewhere1(VQ0) ->
    Count = 2 * rabbit_queue_index:next_segment_boundary(0),
    VQ1 = variable_queue_publish(true, Count, VQ0),
    VQ2 = variable_queue_publish(false, Count, VQ1),
    VQ3 = rabbit_variable_queue:set_ram_duration_target(0, VQ2),
    {VQ4, _AckTags}  = variable_queue_fetch(Count, true, false,
                                            Count + Count, VQ3),
    {VQ5, _AckTags1} = variable_queue_fetch(Count, false, false,
                                            Count, VQ4),
    _VQ6 = rabbit_variable_queue:terminate(VQ5),
    VQ7 = rabbit_variable_queue:init(test_queue(), true, true,
                                     fun nop/2, fun nop/1),
    {{_Msg1, true, _AckTag1, Count1}, VQ8} =
        rabbit_variable_queue:fetch(true, VQ7),
    VQ9 = variable_queue_publish(false, 1, VQ8),
    VQ10 = rabbit_variable_queue:set_ram_duration_target(0, VQ9),
    {VQ11, _AckTags2} = variable_queue_fetch(Count1, true, true, Count, VQ10),
    {VQ12, _AckTags3} = variable_queue_fetch(1, false, false, 1, VQ11),
    VQ12.

test_variable_queue_all_the_bits_not_covered_elsewhere2(VQ0) ->
    VQ1 = rabbit_variable_queue:set_ram_duration_target(0, VQ0),
    VQ2 = variable_queue_publish(false, 4, VQ1),
    {VQ3, AckTags} = variable_queue_fetch(2, false, false, 4, VQ2),
    VQ4 = rabbit_variable_queue:requeue(AckTags, fun(X) -> X end, VQ3),
    VQ5 = rabbit_variable_queue:idle_timeout(VQ4),
    _VQ6 = rabbit_variable_queue:terminate(VQ5),
    VQ7 = rabbit_variable_queue:init(test_queue(), true, true,
                                     fun nop/2, fun nop/1),
    {empty, VQ8} = rabbit_variable_queue:fetch(false, VQ7),
    VQ8.

test_queue_recover() ->
    Count = 2 * rabbit_queue_index:next_segment_boundary(0),
    TxID = rabbit_guid:guid(),
    {new, #amqqueue { pid = QPid, name = QName }} =
        rabbit_amqqueue:declare(test_queue(), true, false, [], none),
    [begin
         Msg = rabbit_basic:message(rabbit_misc:r(<<>>, exchange, <<>>),
                                    <<>>, #'P_basic'{delivery_mode = 2}, <<>>),
         Delivery = #delivery{mandatory = false, immediate = false, txn = TxID,
                              sender = self(), message = Msg},
         true = rabbit_amqqueue:deliver(QPid, Delivery)
     end || _ <- lists:seq(1, Count)],
    rabbit_amqqueue:commit_all([QPid], TxID, self()),
    exit(QPid, kill),
    MRef = erlang:monitor(process, QPid),
    receive {'DOWN', MRef, process, QPid, _Info} -> ok
    after 10000 -> exit(timeout_waiting_for_queue_death)
    end,
    rabbit_amqqueue:stop(),
    ok = rabbit_amqqueue:start(),
    rabbit_amqqueue:with_or_die(
      QName,
      fun (Q1 = #amqqueue { pid = QPid1 }) ->
              CountMinusOne = Count - 1,
              {ok, CountMinusOne, {QName, QPid1, _AckTag, true, _Msg}} =
                  rabbit_amqqueue:basic_get(Q1, self(), false),
              exit(QPid1, shutdown),
              VQ1 = rabbit_variable_queue:init(QName, true, true,
                                               fun nop/2, fun nop/1),
              {{_Msg1, true, _AckTag1, CountMinusOne}, VQ2} =
                  rabbit_variable_queue:fetch(true, VQ1),
              _VQ3 = rabbit_variable_queue:delete_and_terminate(VQ2),
              rabbit_amqqueue:internal_delete(QName)
      end),
    passed.

test_variable_queue_delete_msg_store_files_callback() ->
    ok = restart_msg_store_empty(),
    {new, #amqqueue { pid = QPid, name = QName } = Q} =
        rabbit_amqqueue:declare(test_queue(), true, false, [], none),
    TxID = rabbit_guid:guid(),
    Payload = <<0:8388608>>, %% 1MB
    Count = 30,
    [begin
         Msg = rabbit_basic:message(
                 rabbit_misc:r(<<>>, exchange, <<>>),
                 <<>>, #'P_basic'{delivery_mode = 2}, Payload),
         Delivery = #delivery{mandatory = false, immediate = false, txn = TxID,
                              sender = self(), message = Msg},
         true = rabbit_amqqueue:deliver(QPid, Delivery)
     end || _ <- lists:seq(1, Count)],
    rabbit_amqqueue:commit_all([QPid], TxID, self()),
    rabbit_amqqueue:set_ram_duration_target(QPid, 0),

    CountMinusOne = Count - 1,
    {ok, CountMinusOne, {QName, QPid, _AckTag, false, _Msg}} =
        rabbit_amqqueue:basic_get(Q, self(), true),
    {ok, CountMinusOne} = rabbit_amqqueue:purge(Q),

    %% give the queue a second to receive the close_fds callback msg
    timer:sleep(1000),

    rabbit_amqqueue:delete(Q, false, false),
    passed.

test_configurable_server_properties() ->
    %% List of the names of the built-in properties do we expect to find
    BuiltInPropNames = [<<"product">>, <<"version">>, <<"platform">>,
                        <<"copyright">>, <<"information">>],

    Protocol = rabbit_framing_amqp_0_9_1,

    %% Verify that the built-in properties are initially present
    ActualPropNames = [Key || {Key, longstr, _} <-
                                  rabbit_reader:server_properties(Protocol)],
    true = lists:all(fun (X) -> lists:member(X, ActualPropNames) end,
                     BuiltInPropNames),

    %% Get the initial server properties configured in the environment
    {ok, ServerProperties} = application:get_env(rabbit, server_properties),

    %% Helper functions
    ConsProp = fun (X) -> application:set_env(rabbit,
                                              server_properties,
                                              [X | ServerProperties]) end,
    IsPropPresent =
        fun (X) ->
                lists:member(X, rabbit_reader:server_properties(Protocol))
        end,

    %% Add a wholly new property of the simplified {KeyAtom, StringValue} form
    NewSimplifiedProperty = {NewHareKey, NewHareVal} = {hare, "soup"},
    ConsProp(NewSimplifiedProperty),
    %% Do we find hare soup, appropriately formatted in the generated properties?
    ExpectedHareImage = {list_to_binary(atom_to_list(NewHareKey)),
                         longstr,
                         list_to_binary(NewHareVal)},
    true = IsPropPresent(ExpectedHareImage),

    %% Add a wholly new property of the {BinaryKey, Type, Value} form
    %% and check for it
    NewProperty = {<<"new-bin-key">>, signedint, -1},
    ConsProp(NewProperty),
    %% Do we find the new property?
    true = IsPropPresent(NewProperty),

    %% Add a property that clobbers a built-in, and verify correct clobbering
    {NewVerKey, NewVerVal} = NewVersion = {version, "X.Y.Z."},
    {BinNewVerKey, BinNewVerVal} = {list_to_binary(atom_to_list(NewVerKey)),
                                    list_to_binary(NewVerVal)},
    ConsProp(NewVersion),
    ClobberedServerProps = rabbit_reader:server_properties(Protocol),
    %% Is the clobbering insert present?
    true = IsPropPresent({BinNewVerKey, longstr, BinNewVerVal}),
    %% Is the clobbering insert the only thing with the clobbering key?
    [{BinNewVerKey, longstr, BinNewVerVal}] =
        [E || {K, longstr, _V} = E <- ClobberedServerProps, K =:= BinNewVerKey],

    application:set_env(rabbit, server_properties, ServerProperties),
    passed.

nop(_) -> ok.
nop(_, _) -> ok.<|MERGE_RESOLUTION|>--- conflicted
+++ resolved
@@ -1952,13 +1952,8 @@
     %% c) just fill up several segments of all pubs, then +dels, then +acks
     with_empty_test_queue(
       fun (Qi0) ->
-<<<<<<< HEAD
               {Qi1, _SeqIdsMsgIdsD} = queue_index_publish(SeqIdsD,
-                                                          false, Qi0),
-=======
-              {Qi1, _SeqIdsGuidsD} = queue_index_publish(SeqIdsD,
                                                          false, Qi0),
->>>>>>> 43c4ad4d
               Qi2 = rabbit_queue_index:deliver(SeqIdsD, Qi1),
               Qi3 = rabbit_queue_index:ack(SeqIdsD, Qi2),
               rabbit_queue_index:flush(Qi3)
