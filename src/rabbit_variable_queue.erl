%%   The contents of this file are subject to the Mozilla Public License
%%   Version 1.1 (the "License"); you may not use this file except in
%%   compliance with the License. You may obtain a copy of the License at
%%   http://www.mozilla.org/MPL/
%%
%%   Software distributed under the License is distributed on an "AS IS"
%%   basis, WITHOUT WARRANTY OF ANY KIND, either express or implied. See the
%%   License for the specific language governing rights and limitations
%%   under the License.
%%
%%   The Original Code is RabbitMQ.
%%
%%   The Initial Developers of the Original Code are LShift Ltd,
%%   Cohesive Financial Technologies LLC, and Rabbit Technologies Ltd.
%%
%%   Portions created before 22-Nov-2008 00:00:00 GMT by LShift Ltd,
%%   Cohesive Financial Technologies LLC, or Rabbit Technologies Ltd
%%   are Copyright (C) 2007-2008 LShift Ltd, Cohesive Financial
%%   Technologies LLC, and Rabbit Technologies Ltd.
%%
%%   Portions created by LShift Ltd are Copyright (C) 2007-2010 LShift
%%   Ltd. Portions created by Cohesive Financial Technologies LLC are
%%   Copyright (C) 2007-2010 Cohesive Financial Technologies
%%   LLC. Portions created by Rabbit Technologies Ltd are Copyright
%%   (C) 2007-2010 Rabbit Technologies Ltd.
%%
%%   All Rights Reserved.
%%
%%   Contributor(s): ______________________________________.
%%

-module(rabbit_variable_queue).

-export([init/3, terminate/1, delete_and_terminate/1,
         purge/1, publish/3, publish_delivered/4, fetch/2, ack/2,
         tx_publish/4, tx_ack/3, tx_rollback/2, tx_commit/4,
         requeue/3, len/1, is_empty/1, dropwhile/2,
         set_ram_duration_target/2, ram_duration/1,
         needs_idle_timeout/1, idle_timeout/1, handle_pre_hibernate/1,
         status/1]).

-export([start/1, stop/0]).

%% exported for testing only
-export([start_msg_store/2, stop_msg_store/0]).

%%----------------------------------------------------------------------------
%% Definitions:

%% alpha: this is a message where both the message itself, and its
%%        position within the queue are held in RAM
%%
%% beta: this is a message where the message itself is only held on
%%        disk, but its position within the queue is held in RAM.
%%
%% gamma: this is a message where the message itself is only held on
%%        disk, but its position is both in RAM and on disk.
%%
%% delta: this is a collection of messages, represented by a single
%%        term, where the messages and their position are only held on
%%        disk.
%%
%% Note that for persistent messages, the message and its position
%% within the queue are always held on disk, *in addition* to being in
%% one of the above classifications.
%%
%% Also note that within this code, the term gamma never
%% appears. Instead, gammas are defined by betas who have had their
%% queue position recorded on disk.
%%
%% In general, messages move q1 -> q2 -> delta -> q3 -> q4, though
%% many of these steps are frequently skipped. q1 and q4 only hold
%% alphas, q2 and q3 hold both betas and gammas (as queues of queues,
%% using the bpqueue module where the block prefix determines whether
%% they're betas or gammas). When a message arrives, its
%% classification is determined. It is then added to the rightmost
%% appropriate queue.
%%
%% If a new message is determined to be a beta or gamma, q1 is
%% empty. If a new message is determined to be a delta, q1 and q2 are
%% empty (and actually q4 too).
%%
%% When removing messages from a queue, if q4 is empty then q3 is read
%% directly. If q3 becomes empty then the next segment's worth of
%% messages from delta are read into q3, reducing the size of
%% delta. If the queue is non empty, either q4 or q3 contain
%% entries. It is never permitted for delta to hold all the messages
%% in the queue.
%%
%% The duration indicated to us by the memory_monitor is used to
%% calculate, given our current ingress and egress rates, how many
%% messages we should hold in RAM. When we need to push alphas to
%% betas or betas to gammas, we favour writing out messages that are
%% further from the head of the queue. This minimises writes to disk,
%% as the messages closer to the tail of the queue stay in the queue
%% for longer, thus do not need to be replaced as quickly by sending
%% other messages to disk.
%%
%% Whilst messages are pushed to disk and forgotten from RAM as soon
%% as requested by a new setting of the queue RAM duration, the
%% inverse is not true: we only load messages back into RAM as
%% demanded as the queue is read from. Thus only publishes to the
%% queue will take up available spare capacity.
%%
%% When we report our duration to the memory monitor, we calculate
%% average ingress and egress rates over the last two samples, and
%% then calculate our duration based on the sum of the ingress and
%% egress rates. More than two samples could be used, but it's a
%% balance between responding quickly enough to changes in
%% producers/consumers versus ignoring temporary blips. The problem
%% with temporary blips is that with just a few queues, they can have
%% substantial impact on the calculation of the average duration and
%% hence cause unnecessary I/O. Another alternative is to increase the
%% amqqueue_process:RAM_DURATION_UPDATE_PERIOD to beyond 5
%% seconds. However, that then runs the risk of being too slow to
%% inform the memory monitor of changes. Thus a 5 second interval,
%% plus a rolling average over the last two samples seems to work
%% well in practice.
%%
%% The sum of the ingress and egress rates is used because the egress
%% rate alone is not sufficient. Adding in the ingress rate means that
%% queues which are being flooded by messages are given more memory,
%% resulting in them being able to process the messages faster (by
%% doing less I/O, or at least deferring it) and thus helping keep
%% their mailboxes empty and thus the queue as a whole is more
%% responsive. If such a queue also has fast but previously idle
%% consumers, the consumer can then start to be driven as fast as it
%% can go, whereas if only egress rate was being used, the incoming
%% messages may have to be written to disk and then read back in,
%% resulting in the hard disk being a bottleneck in driving the
%% consumers. Generally, we want to give Rabbit every chance of
%% getting rid of messages as fast as possible and remaining
%% responsive, and using only the egress rate impacts that goal.
%%
%% If a queue is full of transient messages, then the transition from
%% betas to deltas will be potentially very expensive as millions of
%% entries must be written to disk by the queue_index module. This can
%% badly stall the queue. In order to avoid this, the proportion of
%% gammas / (betas+gammas) must not be lower than (betas+gammas) /
%% (alphas+betas+gammas). As the queue grows or available memory
%% shrinks, the latter ratio increases, requiring the conversion of
%% more gammas to betas in order to maintain the invariant. At the
%% point at which betas and gammas must be converted to deltas, there
%% should be very few betas remaining, thus the transition is fast (no
%% work needs to be done for the gamma -> delta transition).
%%
%% The conversion of betas to gammas is done in batches of exactly
%% ?IO_BATCH_SIZE. This value should not be too small, otherwise the
%% frequent operations on the queues of q2 and q3 will not be
%% effectively amortised (switching the direction of queue access
%% defeats amortisation), nor should it be too big, otherwise
%% converting a batch stalls the queue for too long. Therefore, it
%% must be just right. ram_index_count is used here and is the number
%% of betas.
%%
%% The conversion from alphas to betas is also chunked, but only to
%% ensure no more than ?IO_BATCH_SIZE alphas are converted to betas at
%% any one time. This further smooths the effects of changes to the
%% target_ram_msg_count and ensures the queue remains responsive
%% even when there is a large amount of IO work to do. The
%% idle_timeout callback is utilised to ensure that conversions are
%% done as promptly as possible whilst ensuring the queue remains
%% responsive.
%%
%% In the queue we keep track of both messages that are pending
%% delivery and messages that are pending acks. This ensures that
%% purging (deleting the former) and deletion (deleting the former and
%% the latter) are both cheap and do require any scanning through qi
%% segments.
%%
%% Notes on Clean Shutdown
%% (This documents behaviour in variable_queue, queue_index and
%% msg_store.)
%%
%% In order to try to achieve as fast a start-up as possible, if a
%% clean shutdown occurs, we try to save out state to disk to reduce
%% work on startup. In the msg_store this takes the form of the
%% index_module's state, plus the file_summary ets table, and client
%% refs. In the VQ, this takes the form of the count of persistent
%% messages in the queue and references into the msg_stores. The
%% queue_index adds to these terms the details of its segments and
%% stores the terms in the queue directory.
%%
%% Two message stores are used. One is created for persistent messages
%% to durable queues that must survive restarts, and the other is used
%% for all other messages that just happen to need to be written to
%% disk. On start up we can therefore nuke the transient message
%% store, and be sure that the messages in the persistent store are
%% all that we need.
%%
%% The references to the msg_stores are there so that the msg_store
%% knows to only trust its saved state if all of the queues it was
%% previously talking to come up cleanly. Likewise, the queues
%% themselves (esp queue_index) skips work in init if all the queues
%% and msg_store were shutdown cleanly. This gives both good speed
%% improvements and also robustness so that if anything possibly went
%% wrong in shutdown (or there was subsequent manual tampering), all
%% messages and queues that can be recovered are recovered, safely.
%%
%% To delete transient messages lazily, the variable_queue, on
%% startup, stores the next_seq_id reported by the queue_index as the
%% transient_threshold. From that point on, whenever it's reading a
%% message off disk via the queue_index, if the seq_id is below this
%% threshold and the message is transient then it drops the message
%% (the message itself won't exist on disk because it would have been
%% stored in the transient msg_store which would have had its saved
%% state nuked on startup). This avoids the expensive operation of
%% scanning the entire queue on startup in order to delete transient
%% messages that were only pushed to disk to save memory.
%%
%%----------------------------------------------------------------------------

-behaviour(rabbit_backing_queue).

-record(vqstate,
        { q1,
          q2,
          delta,
          q3,
          q4,
          next_seq_id,
          pending_ack,
          index_state,
          msg_store_clients,
          on_sync,
          durable,
          transient_threshold,

          len,
          persistent_count,

          target_ram_msg_count,
          ram_msg_count,
          ram_msg_count_prev,
          ram_index_count,
          out_counter,
          in_counter,
          rates
         }).

-record(rates, { egress, ingress, avg_egress, avg_ingress, timestamp }).

-record(msg_status,
        { seq_id,
          guid,
          msg,
          is_persistent,
          is_delivered,
          msg_on_disk,
          index_on_disk,
          msg_props
         }).

-record(delta,
        { start_seq_id, %% start_seq_id is inclusive
          count,
          end_seq_id    %% end_seq_id is exclusive
         }).

-record(tx, { pending_messages, pending_acks }).

-record(sync, { acks_persistent, acks_all, pubs, funs }).

%% When we discover, on publish, that we should write some indices to
%% disk for some betas, the RAM_INDEX_BATCH_SIZE sets the number of
%% betas that we must be due to write indices for before we do any
%% work at all. This is both a minimum and a maximum - we don't write
%% fewer than RAM_INDEX_BATCH_SIZE indices out in one go, and we don't
%% write more - we can always come back on the next publish to do
%% more.
-define(IO_BATCH_SIZE, 64).
-define(PERSISTENT_MSG_STORE, msg_store_persistent).
-define(TRANSIENT_MSG_STORE,  msg_store_transient).

-include("rabbit.hrl").

%%----------------------------------------------------------------------------

-ifdef(use_specs).

-type(timestamp() :: {non_neg_integer(), non_neg_integer(), non_neg_integer()}).
-type(seq_id()  :: non_neg_integer()).
-type(ack()     :: seq_id() | 'blank_ack').

-type(rates() :: #rates { egress      :: {timestamp(), non_neg_integer()},
                          ingress     :: {timestamp(), non_neg_integer()},
                          avg_egress  :: float(),
                          avg_ingress :: float(),
                          timestamp   :: timestamp() }).

-type(delta() :: #delta { start_seq_id :: non_neg_integer(),
                          count        :: non_neg_integer (),
                          end_seq_id   :: non_neg_integer() }).

-type(sync() :: #sync { acks_persistent :: [[seq_id()]],
                        acks_all        :: [[seq_id()]],
                        pubs            :: [{message_properties_transformer(),
                                             [rabbit_types:basic_message()]}],
                        funs            :: [fun (() -> any())] }).

-type(state() :: #vqstate {
             q1                   :: queue(),
             q2                   :: bpqueue:bpqueue(),
             delta                :: delta(),
             q3                   :: bpqueue:bpqueue(),
             q4                   :: queue(),
             next_seq_id          :: seq_id(),
             pending_ack          :: dict:dictionary(),
             index_state          :: any(),
             msg_store_clients    :: 'undefined' | {{any(), binary()},
                                                    {any(), binary()}},
             on_sync              :: sync(),
             durable              :: boolean(),

             len                  :: non_neg_integer(),
             persistent_count     :: non_neg_integer(),

             transient_threshold  :: non_neg_integer(),
             target_ram_msg_count :: non_neg_integer() | 'infinity',
             ram_msg_count        :: non_neg_integer(),
             ram_msg_count_prev   :: non_neg_integer(),
             ram_index_count      :: non_neg_integer(),
             out_counter          :: non_neg_integer(),
             in_counter           :: non_neg_integer(),
             rates                :: rates() }).

-include("rabbit_backing_queue_spec.hrl").

-endif.

-define(BLANK_DELTA, #delta { start_seq_id = undefined,
                              count        = 0,
                              end_seq_id   = undefined }).
-define(BLANK_DELTA_PATTERN(Z), #delta { start_seq_id = Z,
                                         count        = 0,
                                         end_seq_id   = Z }).

-define(BLANK_SYNC, #sync { acks_persistent = [],
                            acks_all        = [],
                            pubs            = [],
                            funs            = [] }).

%%----------------------------------------------------------------------------
%% Public API
%%----------------------------------------------------------------------------

start(DurableQueues) ->
    {AllTerms, StartFunState} = rabbit_queue_index:recover(DurableQueues),
    start_msg_store(
      [Ref || Terms <- AllTerms,
              begin
                  Ref = proplists:get_value(persistent_ref, Terms),
                  Ref =/= undefined
              end],
      StartFunState).

stop() -> stop_msg_store().

start_msg_store(Refs, StartFunState) ->
    ok = rabbit_sup:start_child(?TRANSIENT_MSG_STORE, rabbit_msg_store,
                                [?TRANSIENT_MSG_STORE, rabbit_mnesia:dir(),
                                 undefined,  {fun (ok) -> finished end, ok}]),
    ok = rabbit_sup:start_child(?PERSISTENT_MSG_STORE, rabbit_msg_store,
                                [?PERSISTENT_MSG_STORE, rabbit_mnesia:dir(),
                                 Refs, StartFunState]).

stop_msg_store() ->
    ok = rabbit_sup:stop_child(?PERSISTENT_MSG_STORE),
    ok = rabbit_sup:stop_child(?TRANSIENT_MSG_STORE).

init(QueueName, IsDurable, false) ->
    IndexState = rabbit_queue_index:init(QueueName),
    init(IsDurable, IndexState, 0, [],
         case IsDurable of
             true  -> msg_store_client_init(?PERSISTENT_MSG_STORE);
             false -> undefined
         end,
         msg_store_client_init(?TRANSIENT_MSG_STORE));

init(QueueName, true, true) ->
    Terms = rabbit_queue_index:shutdown_terms(QueueName),
    {PRef, TRef, Terms1} =
        case [persistent_ref, transient_ref] -- proplists:get_keys(Terms) of
            [] -> {proplists:get_value(persistent_ref, Terms),
                   proplists:get_value(transient_ref, Terms),
                   Terms};
            _  -> {rabbit_guid:guid(), rabbit_guid:guid(), []}
        end,
<<<<<<< HEAD
    DeltaCount1 = proplists:get_value(persistent_count, Terms1, DeltaCount),
    Delta = case DeltaCount1 == 0 andalso DeltaCount /= undefined of
                true  -> ?BLANK_DELTA;
                false -> #delta { start_seq_id = LowSeqId,
                                  count        = DeltaCount1,
                                  end_seq_id   = NextSeqId }
            end,
    Now = now(),
    PersistentClient =
        case IsDurable of
            true  -> rabbit_msg_store:client_init(?PERSISTENT_MSG_STORE, PRef);
            false -> undefined
        end,
    TransientClient  = rabbit_msg_store:client_init(?TRANSIENT_MSG_STORE, TRef),
    State = #vqstate {
      q1                   = queue:new(),
      q2                   = bpqueue:new(),
      delta                = Delta,
      q3                   = bpqueue:new(),
      q4                   = queue:new(),
      next_seq_id          = NextSeqId,
      pending_ack          = dict:new(),
      index_state          = IndexState1,
      msg_store_clients    = {{PersistentClient, PRef},
                              {TransientClient, TRef}},
      on_sync              = ?BLANK_SYNC,
      durable              = IsDurable,
      transient_threshold  = NextSeqId,

      len                  = DeltaCount1,
      persistent_count     = DeltaCount1,

      target_ram_msg_count = infinity,
      ram_msg_count        = 0,
      ram_msg_count_prev   = 0,
      ram_index_count      = 0,
      out_counter          = 0,
      in_counter           = 0,
      rates                = #rates { egress      = {Now, 0},
                                      ingress     = {Now, DeltaCount1},
                                      avg_egress  = 0.0,
                                      avg_ingress = 0.0,
                                      timestamp   = Now } },
    a(maybe_deltas_to_betas(State)).
=======
    PersistentClient = rabbit_msg_store:client_init(?PERSISTENT_MSG_STORE,
                                                    PRef),
    TransientClient  = rabbit_msg_store:client_init(?TRANSIENT_MSG_STORE,
                                                    TRef),
    {DeltaCount, IndexState} =
        rabbit_queue_index:recover(
          QueueName, Terms1,
          rabbit_msg_store:successfully_recovered_state(?PERSISTENT_MSG_STORE),
          fun (Guid) ->
                  rabbit_msg_store:contains(Guid, PersistentClient)
          end),
    init(true, IndexState, DeltaCount, Terms1,
         PersistentClient, TransientClient).
>>>>>>> 603e852e

terminate(State) ->
    State1 = #vqstate { persistent_count  = PCount,
                        index_state       = IndexState,
                        msg_store_clients = {MSCStateP, MSCStateT} } =
        remove_pending_ack(true, tx_commit_index(State)),
    PRef = case MSCStateP of
               undefined -> undefined;
               _         -> ok = rabbit_msg_store:client_terminate(MSCStateP),
                            rabbit_msg_store:client_ref(MSCStateP)
           end,
    ok = rabbit_msg_store:client_terminate(MSCStateT),
    TRef = rabbit_msg_store:client_ref(MSCStateT),
    Terms = [{persistent_ref, PRef},
             {transient_ref, TRef},
             {persistent_count, PCount}],
    a(State1 #vqstate { index_state       = rabbit_queue_index:terminate(
                                              Terms, IndexState),
                        msg_store_clients = undefined }).

%% the only difference between purge and delete is that delete also
%% needs to delete everything that's been delivered and not ack'd.
delete_and_terminate(State) ->
    %% TODO: there is no need to interact with qi at all - which we do
    %% as part of 'purge' and 'remove_pending_ack', other than
    %% deleting it.
    {_PurgeCount, State1} = purge(State),
    State2 = #vqstate { index_state         = IndexState,
                        msg_store_clients   = {MSCStateP, MSCStateT} } =
        remove_pending_ack(false, State1),
    IndexState1 = rabbit_queue_index:delete_and_terminate(IndexState),
    case MSCStateP of
        undefined -> ok;
        _         -> rabbit_msg_store:client_delete_and_terminate(MSCStateP)
    end,
    rabbit_msg_store:client_delete_and_terminate(MSCStateT),
    a(State2 #vqstate { index_state       = IndexState1,
                        msg_store_clients = undefined }).

purge(State = #vqstate { q4                = Q4,
                         index_state       = IndexState,
                         msg_store_clients = MSCState,
                         len               = Len,
                         persistent_count  = PCount }) ->
    %% TODO: when there are no pending acks, which is a common case,
    %% we could simply wipe the qi instead of issuing delivers and
    %% acks for all the messages.
    {LensByStore, IndexState1} = remove_queue_entries(
                                   fun rabbit_misc:queue_fold/3, Q4,
                                   orddict:new(), IndexState, MSCState),
    {LensByStore1, State1 = #vqstate { q1                = Q1,
                                       index_state       = IndexState2,
                                       msg_store_clients = MSCState1 }} =
        purge_betas_and_deltas(LensByStore,
                               State #vqstate { q4          = queue:new(),
                                                index_state = IndexState1 }),
    {LensByStore2, IndexState3} = remove_queue_entries(
                                    fun rabbit_misc:queue_fold/3, Q1,
                                    LensByStore1, IndexState2, MSCState1),
    PCount1 = PCount - find_persistent_count(LensByStore2),
    {Len, a(State1 #vqstate { q1                = queue:new(),
                              index_state       = IndexState3,
                              len               = 0,
                              ram_msg_count     = 0,
                              ram_index_count   = 0,
                              persistent_count  = PCount1 })}.

publish(Msg, MsgProps, State) ->
    {_SeqId, State1} = publish(Msg, MsgProps, false, false, State),
    a(reduce_memory_use(State1)).

publish_delivered(false, _Msg, _MsgProps, State = #vqstate { len = 0 }) ->
    {blank_ack, a(State)};
publish_delivered(true, Msg = #basic_message { is_persistent = IsPersistent },
                  MsgProps,
                  State = #vqstate { len              = 0,
                                     next_seq_id      = SeqId,
                                     out_counter      = OutCount,
                                     in_counter       = InCount,
                                     persistent_count = PCount,
                                     pending_ack      = PA,
                                     durable          = IsDurable }) ->
    IsPersistent1 = IsDurable andalso IsPersistent,
    MsgStatus = (msg_status(IsPersistent1, SeqId, Msg, MsgProps))
        #msg_status { is_delivered = true },
    {MsgStatus1, State1} = maybe_write_to_disk(false, false, MsgStatus, State),
    PA1 = record_pending_ack(m(MsgStatus1), PA),
    PCount1 = PCount + one_if(IsPersistent1),
    {SeqId, a(State1 #vqstate { next_seq_id      = SeqId    + 1,
                                out_counter      = OutCount + 1,
                                in_counter       = InCount  + 1,
                                persistent_count = PCount1,
                                pending_ack      = PA1 })}.

dropwhile(Pred, State) ->
    {_OkOrEmpty, State1} = dropwhile1(Pred, State),
    State1.

dropwhile1(Pred, State) ->
    internal_queue_out(
      fun(MsgStatus = #msg_status { msg_props = MsgProps }, State1) ->
              case Pred(MsgProps) of
                  true ->
                      {_, State2} = internal_fetch(false, MsgStatus, State1),
                      dropwhile1(Pred, State2);
                  false ->
                      %% message needs to go back into Q4 (or maybe go
                      %% in for the first time if it was loaded from
                      %% Q3). Also the msg contents might not be in
                      %% RAM, so read them in now
                      {MsgStatus1, State2 = #vqstate { q4 = Q4 }} =
                          read_msg(MsgStatus, State1),
                      {ok, State2 #vqstate {q4 = queue:in_r(MsgStatus1, Q4) }}
              end
      end, State).

fetch(AckRequired, State) ->
    internal_queue_out(
      fun(MsgStatus, State1) ->
              %% it's possible that the message wasn't read from disk
              %% at this point, so read it in.
              {MsgStatus1, State2} = read_msg(MsgStatus, State1),
              internal_fetch(AckRequired, MsgStatus1, State2)
      end, State).

internal_queue_out(Fun, State = #vqstate { q4 = Q4 }) ->
    case queue:out(Q4) of
        {empty, _Q4} ->
            case fetch_from_q3(State) of
                {empty, State1} = Result      -> a(State1), Result;
                {loaded, {MsgStatus, State1}} -> Fun(MsgStatus, State1)
            end;
        {{value, MsgStatus}, Q4a} ->
            Fun(MsgStatus, State #vqstate { q4 = Q4a })
    end.

read_msg(MsgStatus = #msg_status { msg           = undefined,
                                   guid          = Guid,
                                   is_persistent = IsPersistent },
         State = #vqstate { ram_msg_count     = RamMsgCount,
                            msg_store_clients = MSCState}) ->
    {{ok, Msg = #basic_message {}}, MSCState1} =
        msg_store_read(MSCState, IsPersistent, Guid),
    {MsgStatus #msg_status { msg = Msg },
     State #vqstate { ram_msg_count     = RamMsgCount + 1,
                      msg_store_clients = MSCState1 }};
read_msg(MsgStatus, State) ->
    {MsgStatus, State}.

internal_fetch(AckRequired, MsgStatus = #msg_status {
                              seq_id        = SeqId,
                              guid          = Guid,
                              msg           = Msg,
                              is_persistent = IsPersistent,
                              is_delivered  = IsDelivered,
                              msg_on_disk   = MsgOnDisk,
                              index_on_disk = IndexOnDisk },
               State = #vqstate {ram_msg_count     = RamMsgCount,
                                 out_counter       = OutCount,
                                 index_state       = IndexState,
                                 msg_store_clients = MSCState,
                                 len               = Len,
                                 persistent_count  = PCount,
                                 pending_ack       = PA }) ->
    %% 1. Mark it delivered if necessary
    IndexState1 = maybe_write_delivered(
                    IndexOnDisk andalso not IsDelivered,
                    SeqId, IndexState),

    %% 2. Remove from msg_store and queue index, if necessary
    Rem = fun () ->
                  ok = msg_store_remove(MSCState, IsPersistent, [Guid])
          end,
    Ack = fun () -> rabbit_queue_index:ack([SeqId], IndexState1) end,
    IndexState2 =
        case {AckRequired, MsgOnDisk, IndexOnDisk, IsPersistent} of
            {false, true, false,     _} -> Rem(), IndexState1;
            {false, true,  true,     _} -> Rem(), Ack();
            { true, true,  true, false} -> Ack();
            _                           -> IndexState1
        end,

    %% 3. If an ack is required, add something sensible to PA
    {AckTag, PA1} = case AckRequired of
                        true  -> PA2 = record_pending_ack(
                                         MsgStatus #msg_status {
                                           is_delivered = true }, PA),
                                 {SeqId, PA2};
                        false -> {blank_ack, PA}
                    end,

    PCount1 = PCount - one_if(IsPersistent andalso not AckRequired),
    Len1 = Len - 1,
    RamMsgCount1 = RamMsgCount - one_if(Msg =/= undefined),

    {{Msg, IsDelivered, AckTag, Len1},
     a(State #vqstate { ram_msg_count    = RamMsgCount1,
                        out_counter      = OutCount + 1,
                        index_state      = IndexState2,
                        len              = Len1,
                        persistent_count = PCount1,
                        pending_ack      = PA1 })}.

ack(AckTags, State) ->
    a(ack(fun msg_store_remove/3,
          fun (_AckEntry, State1) -> State1 end,
          AckTags, State)).

tx_publish(Txn, Msg = #basic_message { is_persistent = IsPersistent }, MsgProps,
           State = #vqstate { durable           = IsDurable,
                              msg_store_clients = MSCState }) ->
    Tx = #tx { pending_messages = Pubs } = lookup_tx(Txn),
    store_tx(Txn, Tx #tx { pending_messages = [{Msg, MsgProps} | Pubs] }),
    case IsPersistent andalso IsDurable of
        true  -> MsgStatus = msg_status(true, undefined, Msg, MsgProps),
                 #msg_status { msg_on_disk = true } =
                     maybe_write_msg_to_disk(false, MsgStatus, MSCState);
        false -> ok
    end,
    a(State).

tx_ack(Txn, AckTags, State) ->
    Tx = #tx { pending_acks = Acks } = lookup_tx(Txn),
    store_tx(Txn, Tx #tx { pending_acks = [AckTags | Acks] }),
    State.

tx_rollback(Txn, State = #vqstate { durable           = IsDurable,
                                    msg_store_clients = MSCState }) ->
    #tx { pending_acks = AckTags, pending_messages = Pubs } = lookup_tx(Txn),
    erase_tx(Txn),
    ok = case IsDurable of
             true  -> msg_store_remove(MSCState, true, persistent_guids(Pubs));
             false -> ok
         end,
    {lists:append(AckTags), a(State)}.

tx_commit(Txn, Fun, MsgPropsFun,
          State = #vqstate { durable           = IsDurable,
                             msg_store_clients = MSCState }) ->
    #tx { pending_acks = AckTags, pending_messages = Pubs } = lookup_tx(Txn),
    erase_tx(Txn),
    AckTags1 = lists:append(AckTags),
    PersistentGuids = persistent_guids(Pubs),
    HasPersistentPubs = PersistentGuids =/= [],
    {AckTags1,
     a(case IsDurable andalso HasPersistentPubs of
           true  -> ok = msg_store_sync(
                           MSCState, true, PersistentGuids,
                           msg_store_callback(PersistentGuids, Pubs, AckTags1,
                                              Fun, MsgPropsFun)),
                    State;
           false -> tx_commit_post_msg_store(HasPersistentPubs, Pubs, AckTags1,
                                             Fun, MsgPropsFun, State)
       end)}.

requeue(AckTags, MsgPropsFun, State) ->
    a(reduce_memory_use(
        ack(fun msg_store_release/3,
            fun (#msg_status { msg = Msg, msg_props = MsgProps }, State1) ->
                    {_SeqId, State2} = publish(Msg, MsgPropsFun(MsgProps),
                                               true, false, State1),
                    State2;
                ({IsPersistent, Guid, MsgProps}, State1) ->
                    #vqstate { msg_store_clients = MSCState } = State1,
                    {{ok, Msg = #basic_message{}}, MSCState1} =
                        msg_store_read(MSCState, IsPersistent, Guid),
                    State2 = State1 #vqstate { msg_store_clients = MSCState1 },
                    {_SeqId, State3} = publish(Msg, MsgPropsFun(MsgProps),
                                               true, true, State2),
                    State3
            end,
            AckTags, State))).

len(#vqstate { len = Len }) -> Len.

is_empty(State) -> 0 == len(State).

set_ram_duration_target(DurationTarget,
                        State = #vqstate {
                          rates = #rates { avg_egress  = AvgEgressRate,
                                           avg_ingress = AvgIngressRate },
                          target_ram_msg_count = TargetRamMsgCount }) ->
    Rate = AvgEgressRate + AvgIngressRate,
    TargetRamMsgCount1 =
        case DurationTarget of
            infinity  -> infinity;
            _         -> trunc(DurationTarget * Rate) %% msgs = sec * msgs/sec
        end,
    State1 = State #vqstate { target_ram_msg_count = TargetRamMsgCount1 },
    a(case TargetRamMsgCount1 == infinity orelse
          (TargetRamMsgCount =/= infinity andalso
           TargetRamMsgCount1 >= TargetRamMsgCount) of
          true  -> State1;
          false -> reduce_memory_use(State1)
      end).

ram_duration(State = #vqstate {
               rates              = #rates { egress    = Egress,
                                             ingress   = Ingress,
                                             timestamp = Timestamp } = Rates,
               in_counter         = InCount,
               out_counter        = OutCount,
               ram_msg_count      = RamMsgCount,
               ram_msg_count_prev = RamMsgCountPrev }) ->
    Now = now(),
    {AvgEgressRate,   Egress1} = update_rate(Now, Timestamp, OutCount, Egress),
    {AvgIngressRate, Ingress1} = update_rate(Now, Timestamp, InCount, Ingress),

    Duration = %% msgs / (msgs/sec) == sec
        case AvgEgressRate == 0 andalso AvgIngressRate == 0 of
            true  -> infinity;
            false -> (RamMsgCountPrev + RamMsgCount) /
                         (2 * (AvgEgressRate + AvgIngressRate))
        end,

    {Duration, State #vqstate {
                 rates              = Rates #rates {
                                        egress      = Egress1,
                                        ingress     = Ingress1,
                                        avg_egress  = AvgEgressRate,
                                        avg_ingress = AvgIngressRate,
                                        timestamp   = Now },
                 in_counter         = 0,
                 out_counter        = 0,
                 ram_msg_count_prev = RamMsgCount }}.

needs_idle_timeout(State = #vqstate { on_sync = ?BLANK_SYNC }) ->
    {Res, _State} = reduce_memory_use(fun (_Quota, State1) -> State1 end,
                                      fun (_Quota, State1) -> State1 end,
                                      fun (State1)         -> State1 end,
                                      State),
    Res;
needs_idle_timeout(_State) ->
    true.

idle_timeout(State) -> a(reduce_memory_use(tx_commit_index(State))).

handle_pre_hibernate(State = #vqstate { index_state = IndexState }) ->
    State #vqstate { index_state = rabbit_queue_index:flush(IndexState) }.

status(#vqstate { q1 = Q1, q2 = Q2, delta = Delta, q3 = Q3, q4 = Q4,
                  len                  = Len,
                  pending_ack          = PA,
                  on_sync              = #sync { funs = From },
                  target_ram_msg_count = TargetRamMsgCount,
                  ram_msg_count        = RamMsgCount,
                  ram_index_count      = RamIndexCount,
                  next_seq_id          = NextSeqId,
                  persistent_count     = PersistentCount,
                  rates                = #rates {
                    avg_egress  = AvgEgressRate,
                    avg_ingress = AvgIngressRate } }) ->
    [ {q1                   , queue:len(Q1)},
      {q2                   , bpqueue:len(Q2)},
      {delta                , Delta},
      {q3                   , bpqueue:len(Q3)},
      {q4                   , queue:len(Q4)},
      {len                  , Len},
      {pending_acks         , dict:size(PA)},
      {outstanding_txns     , length(From)},
      {target_ram_msg_count , TargetRamMsgCount},
      {ram_msg_count        , RamMsgCount},
      {ram_index_count      , RamIndexCount},
      {next_seq_id          , NextSeqId},
      {persistent_count     , PersistentCount},
      {avg_egress_rate      , AvgEgressRate},
      {avg_ingress_rate     , AvgIngressRate} ].

%%----------------------------------------------------------------------------
%% Minor helpers
%%----------------------------------------------------------------------------

a(State = #vqstate { q1 = Q1, q2 = Q2, delta = Delta, q3 = Q3, q4 = Q4,
                     len                  = Len,
                     persistent_count     = PersistentCount,
                     ram_msg_count        = RamMsgCount,
                     ram_index_count      = RamIndexCount }) ->
    E1 = queue:is_empty(Q1),
    E2 = bpqueue:is_empty(Q2),
    ED = Delta#delta.count == 0,
    E3 = bpqueue:is_empty(Q3),
    E4 = queue:is_empty(Q4),
    LZ = Len == 0,

    true = E1 or not E3,
    true = E2 or not ED,
    true = ED or not E3,
    true = LZ == (E3 and E4),

    true = Len             >= 0,
    true = PersistentCount >= 0,
    true = RamMsgCount     >= 0,
    true = RamIndexCount   >= 0,

    State.

m(MsgStatus = #msg_status { msg           = Msg,
                            is_persistent = IsPersistent,
                            msg_on_disk   = MsgOnDisk,
                            index_on_disk = IndexOnDisk }) ->
    true = (not IsPersistent) or IndexOnDisk,
    true = (not IndexOnDisk) or MsgOnDisk,
    true = (Msg =/= undefined) or MsgOnDisk,

    MsgStatus.

one_if(true ) -> 1;
one_if(false) -> 0.

cons_if(true,   E, L) -> [E | L];
cons_if(false, _E, L) -> L.

msg_status(IsPersistent, SeqId, Msg = #basic_message { guid = Guid },
           MsgProps) ->
    #msg_status { seq_id = SeqId, guid = Guid, msg = Msg,
                  is_persistent = IsPersistent, is_delivered = false,
                  msg_on_disk = false, index_on_disk = false,
                  msg_props = MsgProps }.

with_msg_store_state({MSCStateP, MSCStateT},  true, Fun) ->
    {Result, MSCStateP1} = Fun(MSCStateP),
    {Result, {MSCStateP1, MSCStateT}};
with_msg_store_state({MSCStateP, MSCStateT}, false, Fun) ->
    {Result, MSCStateT1} = Fun(MSCStateT),
    {Result, {MSCStateP, MSCStateT1}}.

with_immutable_msg_store_state(MSCState, IsPersistent, Fun) ->
    {Res, MSCState} = with_msg_store_state(MSCState, IsPersistent,
                                           fun (MSCState1) ->
                                                   {Fun(MSCState1), MSCState1}
                                           end),
    Res.

msg_store_client_init(MsgStore) ->
    rabbit_msg_store:client_init(MsgStore, rabbit_guid:guid()).

msg_store_write(MSCState, IsPersistent, Guid, Msg) ->
    with_immutable_msg_store_state(
      MSCState, IsPersistent,
      fun (MSCState1) -> rabbit_msg_store:write(Guid, Msg, MSCState1) end).

msg_store_read(MSCState, IsPersistent, Guid) ->
    with_msg_store_state(
      MSCState, IsPersistent,
      fun (MSCState1) -> rabbit_msg_store:read(Guid, MSCState1) end).

msg_store_remove(MSCState, IsPersistent, Guids) ->
    with_immutable_msg_store_state(
      MSCState, IsPersistent,
      fun (MCSState1) -> rabbit_msg_store:remove(Guids, MCSState1) end).

msg_store_release(MSCState, IsPersistent, Guids) ->
    with_immutable_msg_store_state(
      MSCState, IsPersistent,
      fun (MCSState1) -> rabbit_msg_store:release(Guids, MCSState1) end).

msg_store_sync(MSCState, IsPersistent, Guids, Callback) ->
    with_immutable_msg_store_state(
      MSCState, IsPersistent,
      fun (MSCState1) -> rabbit_msg_store:sync(Guids, Callback, MSCState1) end).

maybe_write_delivered(false, _SeqId, IndexState) ->
    IndexState;
maybe_write_delivered(true, SeqId, IndexState) ->
    rabbit_queue_index:deliver([SeqId], IndexState).

lookup_tx(Txn) -> case get({txn, Txn}) of
                      undefined -> #tx { pending_messages = [],
                                         pending_acks     = [] };
                      V         -> V
                  end.

store_tx(Txn, Tx) -> put({txn, Txn}, Tx).

erase_tx(Txn) -> erase({txn, Txn}).

persistent_guids(Pubs) ->
    [Guid || {#basic_message { guid          = Guid,
                               is_persistent = true }, _MsgProps} <- Pubs].

betas_from_index_entries(List, TransientThreshold, IndexState) ->
    {Filtered, Delivers, Acks} =
        lists:foldr(
          fun ({Guid, SeqId, MsgProps, IsPersistent, IsDelivered},
               {Filtered1, Delivers1, Acks1}) ->
                  case SeqId < TransientThreshold andalso not IsPersistent of
                      true  -> {Filtered1,
                                cons_if(not IsDelivered, SeqId, Delivers1),
                                [SeqId | Acks1]};
                      false -> {[m(#msg_status { msg           = undefined,
                                                 guid          = Guid,
                                                 seq_id        = SeqId,
                                                 is_persistent = IsPersistent,
                                                 is_delivered  = IsDelivered,
                                                 msg_on_disk   = true,
                                                 index_on_disk = true,
                                                 msg_props     = MsgProps
                                               }) | Filtered1],
                                Delivers1,
                                Acks1}
                  end
          end, {[], [], []}, List),
    {bpqueue:from_list([{true, Filtered}]),
     rabbit_queue_index:ack(Acks,
                            rabbit_queue_index:deliver(Delivers, IndexState))}.

%% the first arg is the older delta
combine_deltas(?BLANK_DELTA_PATTERN(X), ?BLANK_DELTA_PATTERN(Y)) ->
    ?BLANK_DELTA;
combine_deltas(?BLANK_DELTA_PATTERN(X), #delta { start_seq_id = Start,
                                                 count        = Count,
                                                 end_seq_id   = End } = B) ->
    true = Start + Count =< End, %% ASSERTION
    B;
combine_deltas(#delta { start_seq_id = Start,
                        count        = Count,
                        end_seq_id   = End } = A, ?BLANK_DELTA_PATTERN(Y)) ->
    true = Start + Count =< End, %% ASSERTION
    A;
combine_deltas(#delta { start_seq_id = StartLow,
                        count        = CountLow,
                        end_seq_id   = EndLow },
               #delta { start_seq_id = StartHigh,
                        count        = CountHigh,
                        end_seq_id   = EndHigh }) ->
    Count = CountLow + CountHigh,
    true = (StartLow =< StartHigh) %% ASSERTIONS
        andalso ((StartLow + CountLow) =< EndLow)
        andalso ((StartHigh + CountHigh) =< EndHigh)
        andalso ((StartLow + Count) =< EndHigh),
    #delta { start_seq_id = StartLow, count = Count, end_seq_id = EndHigh }.

beta_fold(Fun, Init, Q) ->
    bpqueue:foldr(fun (_Prefix, Value, Acc) -> Fun(Value, Acc) end, Init, Q).

update_rate(Now, Then, Count, {OThen, OCount}) ->
    %% avg over the current period and the previous
    {1000000.0 * (Count + OCount) / timer:now_diff(Now, OThen), {Then, Count}}.

%%----------------------------------------------------------------------------
%% Internal major helpers for Public API
%%----------------------------------------------------------------------------

init(IsDurable, IndexState, DeltaCount, Terms,
     PersistentClient, TransientClient) ->
    {LowSeqId, NextSeqId, IndexState1} = rabbit_queue_index:bounds(IndexState),

    DeltaCount1 = proplists:get_value(persistent_count, Terms, DeltaCount),
    Delta = case DeltaCount1 == 0 andalso DeltaCount /= undefined of
                true  -> ?BLANK_DELTA;
                false -> #delta { start_seq_id = LowSeqId,
                                  count        = DeltaCount1,
                                  end_seq_id   = NextSeqId }
            end,
    Now = now(),
    State = #vqstate {
      q1                   = queue:new(),
      q2                   = bpqueue:new(),
      delta                = Delta,
      q3                   = bpqueue:new(),
      q4                   = queue:new(),
      next_seq_id          = NextSeqId,
      pending_ack          = dict:new(),
      index_state          = IndexState1,
      msg_store_clients    = {PersistentClient, TransientClient},
      on_sync              = ?BLANK_SYNC,
      durable              = IsDurable,
      transient_threshold  = NextSeqId,

      len                  = DeltaCount1,
      persistent_count     = DeltaCount1,

      duration_target      = infinity,
      target_ram_msg_count = infinity,
      ram_msg_count        = 0,
      ram_msg_count_prev   = 0,
      ram_index_count      = 0,
      out_counter          = 0,
      in_counter           = 0,
      rates                = #rates { egress      = {Now, 0},
                                      ingress     = {Now, DeltaCount1},
                                      avg_egress  = 0.0,
                                      avg_ingress = 0.0,
                                      timestamp   = Now } },
    a(maybe_deltas_to_betas(State)).

msg_store_callback(PersistentGuids, Pubs, AckTags, Fun, MsgPropsFun) ->
    Self = self(),
    F = fun () -> rabbit_amqqueue:maybe_run_queue_via_backing_queue(
                    Self, fun (StateN) -> tx_commit_post_msg_store(
                                            true, Pubs, AckTags,
                                            Fun, MsgPropsFun, StateN)
                          end)
        end,
    fun () -> spawn(fun () -> ok = rabbit_misc:with_exit_handler(
                                     fun () -> remove_persistent_messages(
                                                 PersistentGuids)
                                     end, F)
                    end)
    end.

remove_persistent_messages(Guids) ->
    PersistentClient = msg_store_client_init(?PERSISTENT_MSG_STORE),
    ok = rabbit_msg_store:remove(Guids, PersistentClient),
    rabbit_msg_store:client_delete_and_terminate(PersistentClient).

tx_commit_post_msg_store(HasPersistentPubs, Pubs, AckTags, Fun, MsgPropsFun,
                         State = #vqstate {
                           on_sync     = OnSync = #sync {
                                           acks_persistent = SPAcks,
                                           acks_all        = SAcks,
                                           pubs            = SPubs,
                                           funs            = SFuns },
                           pending_ack = PA,
                           durable     = IsDurable }) ->
    PersistentAcks =
        case IsDurable of
            true  -> [AckTag || AckTag <- AckTags,
                                case dict:fetch(AckTag, PA) of
                                    #msg_status {} ->
                                        false;
                                    {IsPersistent, _Guid, _MsgProps} ->
                                        IsPersistent
                                end];
            false -> []
        end,
    case IsDurable andalso (HasPersistentPubs orelse PersistentAcks =/= []) of
        true  -> State #vqstate {
                   on_sync = #sync {
                     acks_persistent = [PersistentAcks | SPAcks],
                     acks_all        = [AckTags | SAcks],
                     pubs            = [{MsgPropsFun, Pubs} | SPubs],
                     funs            = [Fun | SFuns] }};
        false -> State1 = tx_commit_index(
                            State #vqstate {
                              on_sync = #sync {
                                acks_persistent = [],
                                acks_all        = [AckTags],
                                pubs            = [{MsgPropsFun, Pubs}],
                                funs            = [Fun] } }),
                 State1 #vqstate { on_sync = OnSync }
    end.

tx_commit_index(State = #vqstate { on_sync = ?BLANK_SYNC }) ->
    State;
tx_commit_index(State = #vqstate { on_sync = #sync {
                                     acks_persistent = SPAcks,
                                     acks_all        = SAcks,
                                     pubs            = SPubs,
                                     funs            = SFuns },
                                   durable = IsDurable }) ->
    PAcks = lists:append(SPAcks),
    Acks  = lists:append(SAcks),
    Pubs  = [{Msg, Fun(MsgProps)} || {Fun, PubsN}    <- lists:reverse(SPubs),
                                     {Msg, MsgProps} <- lists:reverse(PubsN)],
    {SeqIds, State1 = #vqstate { index_state = IndexState }} =
        lists:foldl(
          fun ({Msg = #basic_message { is_persistent = IsPersistent },
                MsgProps},
               {SeqIdsAcc, State2}) ->
                  IsPersistent1 = IsDurable andalso IsPersistent,
                  {SeqId, State3} =
                      publish(Msg, MsgProps, false, IsPersistent1, State2),
                  {cons_if(IsPersistent1, SeqId, SeqIdsAcc), State3}
          end, {PAcks, ack(Acks, State)}, Pubs),
    IndexState1 = rabbit_queue_index:sync(SeqIds, IndexState),
    [ Fun() || Fun <- lists:reverse(SFuns) ],
    reduce_memory_use(
      State1 #vqstate { index_state = IndexState1, on_sync = ?BLANK_SYNC }).

purge_betas_and_deltas(LensByStore,
                       State = #vqstate { q3                = Q3,
                                          index_state       = IndexState,
                                          msg_store_clients = MSCState }) ->
    case bpqueue:is_empty(Q3) of
        true  -> {LensByStore, State};
        false -> {LensByStore1, IndexState1} =
                     remove_queue_entries(fun beta_fold/3, Q3,
                                          LensByStore, IndexState, MSCState),
                 purge_betas_and_deltas(LensByStore1,
                                        maybe_deltas_to_betas(
                                          State #vqstate {
                                            q3          = bpqueue:new(),
                                            index_state = IndexState1 }))
    end.

remove_queue_entries(Fold, Q, LensByStore, IndexState, MSCState) ->
    {GuidsByStore, Delivers, Acks} =
        Fold(fun remove_queue_entries1/2, {orddict:new(), [], []}, Q),
    ok = orddict:fold(fun (IsPersistent, Guids, ok) ->
                              msg_store_remove(MSCState, IsPersistent, Guids)
                      end, ok, GuidsByStore),
    {sum_guids_by_store_to_len(LensByStore, GuidsByStore),
     rabbit_queue_index:ack(Acks,
                            rabbit_queue_index:deliver(Delivers, IndexState))}.

remove_queue_entries1(
  #msg_status { guid = Guid, seq_id = SeqId,
                is_delivered = IsDelivered, msg_on_disk = MsgOnDisk,
                index_on_disk = IndexOnDisk, is_persistent = IsPersistent },
  {GuidsByStore, Delivers, Acks}) ->
    {case MsgOnDisk of
         true  -> rabbit_misc:orddict_cons(IsPersistent, Guid, GuidsByStore);
         false -> GuidsByStore
     end,
     cons_if(IndexOnDisk andalso not IsDelivered, SeqId, Delivers),
     cons_if(IndexOnDisk, SeqId, Acks)}.

sum_guids_by_store_to_len(LensByStore, GuidsByStore) ->
    orddict:fold(
      fun (IsPersistent, Guids, LensByStore1) ->
              orddict:update_counter(IsPersistent, length(Guids), LensByStore1)
      end, LensByStore, GuidsByStore).

%%----------------------------------------------------------------------------
%% Internal gubbins for publishing
%%----------------------------------------------------------------------------

publish(Msg = #basic_message { is_persistent = IsPersistent },
        MsgProps, IsDelivered, MsgOnDisk,
        State = #vqstate { q1 = Q1, q3 = Q3, q4 = Q4,
                           next_seq_id      = SeqId,
                           len              = Len,
                           in_counter       = InCount,
                           persistent_count = PCount,
                           durable          = IsDurable,
                           ram_msg_count    = RamMsgCount }) ->
    IsPersistent1 = IsDurable andalso IsPersistent,
    MsgStatus = (msg_status(IsPersistent1, SeqId, Msg, MsgProps))
        #msg_status { is_delivered = IsDelivered, msg_on_disk = MsgOnDisk},
    {MsgStatus1, State1} = maybe_write_to_disk(false, false, MsgStatus, State),
    State2 = case bpqueue:is_empty(Q3) of
                 false -> State1 #vqstate { q1 = queue:in(m(MsgStatus1), Q1) };
                 true  -> State1 #vqstate { q4 = queue:in(m(MsgStatus1), Q4) }
             end,
    PCount1 = PCount + one_if(IsPersistent1),
    {SeqId, State2 #vqstate { next_seq_id      = SeqId   + 1,
                              len              = Len     + 1,
                              in_counter       = InCount + 1,
                              persistent_count = PCount1,
                              ram_msg_count    = RamMsgCount + 1}}.

maybe_write_msg_to_disk(_Force, MsgStatus = #msg_status {
                                  msg_on_disk = true }, _MSCState) ->
    MsgStatus;
maybe_write_msg_to_disk(Force, MsgStatus = #msg_status {
                                 msg = Msg, guid = Guid,
                                 is_persistent = IsPersistent }, MSCState)
  when Force orelse IsPersistent ->
    Msg1 = Msg #basic_message {
             %% don't persist any recoverable decoded properties
             content = rabbit_binary_parser:clear_decoded_content(
                         Msg #basic_message.content)},
    ok = msg_store_write(MSCState, IsPersistent, Guid, Msg1),
    MsgStatus #msg_status { msg_on_disk = true };
maybe_write_msg_to_disk(_Force, MsgStatus, _MSCState) ->
    MsgStatus.

maybe_write_index_to_disk(_Force, MsgStatus = #msg_status {
                                    index_on_disk = true }, IndexState) ->
    true = MsgStatus #msg_status.msg_on_disk, %% ASSERTION
    {MsgStatus, IndexState};
maybe_write_index_to_disk(Force, MsgStatus = #msg_status {
                                   guid          = Guid,
                                   seq_id        = SeqId,
                                   is_persistent = IsPersistent,
                                   is_delivered  = IsDelivered,
                                   msg_props     = MsgProps}, IndexState)
  when Force orelse IsPersistent ->
    true = MsgStatus #msg_status.msg_on_disk, %% ASSERTION
    IndexState1 = rabbit_queue_index:publish(
                    Guid, SeqId, MsgProps, IsPersistent, IndexState),
    {MsgStatus #msg_status { index_on_disk = true },
     maybe_write_delivered(IsDelivered, SeqId, IndexState1)};
maybe_write_index_to_disk(_Force, MsgStatus, IndexState) ->
    {MsgStatus, IndexState}.

maybe_write_to_disk(ForceMsg, ForceIndex, MsgStatus,
                    State = #vqstate { index_state       = IndexState,
                                       msg_store_clients = MSCState }) ->
    MsgStatus1 = maybe_write_msg_to_disk(ForceMsg, MsgStatus, MSCState),
    {MsgStatus2, IndexState1} =
        maybe_write_index_to_disk(ForceIndex, MsgStatus1, IndexState),
    {MsgStatus2, State #vqstate { index_state = IndexState1 }}.

%%----------------------------------------------------------------------------
%% Internal gubbins for acks
%%----------------------------------------------------------------------------

record_pending_ack(#msg_status { seq_id        = SeqId,
                                 guid          = Guid,
                                 is_persistent = IsPersistent,
                                 msg_on_disk   = MsgOnDisk,
                                 msg_props     = MsgProps } = MsgStatus, PA) ->
    AckEntry = case MsgOnDisk of
                   true  -> {IsPersistent, Guid, MsgProps};
                   false -> MsgStatus
               end,
    dict:store(SeqId, AckEntry, PA).

remove_pending_ack(KeepPersistent,
                   State = #vqstate { pending_ack       = PA,
                                      index_state       = IndexState,
                                      msg_store_clients = MSCState }) ->
    {SeqIds, GuidsByStore} = dict:fold(fun accumulate_ack/3,
                                       {[], orddict:new()}, PA),
    State1 = State #vqstate { pending_ack = dict:new() },
    case KeepPersistent of
        true  -> case orddict:find(false, GuidsByStore) of
                     error       -> State1;
                     {ok, Guids} -> ok = msg_store_remove(MSCState, false,
                                                          Guids),
                                    State1
                 end;
        false -> IndexState1 = rabbit_queue_index:ack(SeqIds, IndexState),
                 ok = orddict:fold(
                        fun (IsPersistent, Guids, ok) ->
                                msg_store_remove(MSCState, IsPersistent, Guids)
                        end, ok, GuidsByStore),
                 State1 #vqstate { index_state = IndexState1 }
    end.

ack(_MsgStoreFun, _Fun, [], State) ->
    State;
ack(MsgStoreFun, Fun, AckTags, State) ->
    {{SeqIds, GuidsByStore},
     State1 = #vqstate { index_state       = IndexState,
                         msg_store_clients = MSCState,
                         persistent_count  = PCount }} =
        lists:foldl(
          fun (SeqId, {Acc, State2 = #vqstate { pending_ack = PA }}) ->
                  {ok, AckEntry} = dict:find(SeqId, PA),
                  {accumulate_ack(SeqId, AckEntry, Acc),
                   Fun(AckEntry, State2 #vqstate {
                                   pending_ack = dict:erase(SeqId, PA) })}
          end, {{[], orddict:new()}, State}, AckTags),
    IndexState1 = rabbit_queue_index:ack(SeqIds, IndexState),
    ok = orddict:fold(fun (IsPersistent, Guids, ok) ->
                              MsgStoreFun(MSCState, IsPersistent, Guids)
                      end, ok, GuidsByStore),
    PCount1 = PCount - find_persistent_count(sum_guids_by_store_to_len(
                                               orddict:new(), GuidsByStore)),
    State1 #vqstate { index_state      = IndexState1,
                      persistent_count = PCount1 }.

accumulate_ack(_SeqId, #msg_status { is_persistent = false, %% ASSERTIONS
                                     msg_on_disk   = false,
                                     index_on_disk = false }, Acc) ->
    Acc;
accumulate_ack(SeqId, {IsPersistent, Guid, _MsgProps}, {SeqIdsAcc, Dict}) ->
    {cons_if(IsPersistent, SeqId, SeqIdsAcc),
     rabbit_misc:orddict_cons(IsPersistent, Guid, Dict)}.

find_persistent_count(LensByStore) ->
    case orddict:find(true, LensByStore) of
        error     -> 0;
        {ok, Len} -> Len
    end.

%%----------------------------------------------------------------------------
%% Phase changes
%%----------------------------------------------------------------------------

%% Determine whether a reduction in memory use is necessary, and call
%% functions to perform the required phase changes. The function can
%% also be used to just do the former, by passing in dummy phase
%% change functions.
%%
%% The function does not report on any needed beta->delta conversions,
%% though the conversion function for that is called as necessary. The
%% reason is twofold. Firstly, this is safe because the conversion is
%% only ever necessary just after a transition to a
%% target_ram_msg_count of zero or after an incremental alpha->beta
%% conversion. In the former case the conversion is performed straight
%% away (i.e. any betas present at the time are converted to deltas),
%% and in the latter case the need for a conversion is flagged up
%% anyway. Secondly, this is necessary because we do not have a
%% precise and cheap predicate for determining whether a beta->delta
%% conversion is necessary - due to the complexities of retaining up
%% one segment's worth of messages in q3 - and thus would risk
%% perpetually reporting the need for a conversion when no such
%% conversion is needed. That in turn could cause an infinite loop.
reduce_memory_use(AlphaBetaFun, BetaGammaFun, BetaDeltaFun, State) ->
    {Reduce, State1} = case chunk_size(State #vqstate.ram_msg_count,
                                       State #vqstate.target_ram_msg_count) of
                           0  -> {false, State};
                           S1 -> {true, AlphaBetaFun(S1, State)}
                       end,
    case State1 #vqstate.target_ram_msg_count of
        infinity -> {Reduce, State1};
        0        -> {Reduce, BetaDeltaFun(State1)};
        _        -> case chunk_size(State1 #vqstate.ram_index_count,
                                   permitted_ram_index_count(State1)) of
                        ?IO_BATCH_SIZE = S2 -> {true, BetaGammaFun(S2, State1)};
                        _                   -> {Reduce, State1}
                    end
    end.

reduce_memory_use(State) ->
    {_, State1} = reduce_memory_use(fun push_alphas_to_betas/2,
                                    fun limit_ram_index/2,
                                    fun push_betas_to_deltas/1,
                                    State),
    State1.

limit_ram_index(Quota, State = #vqstate { q2 = Q2, q3 = Q3,
                                          index_state = IndexState,
                                          ram_index_count = RamIndexCount }) ->
    {Q2a, {Quota1, IndexState1}} = limit_ram_index(
                                     fun bpqueue:map_fold_filter_r/4,
                                     Q2, {Quota, IndexState}),
    %% TODO: we shouldn't be writing index entries for messages that
    %% can never end up in delta due them residing in the only segment
    %% held by q3.
    {Q3a, {Quota2, IndexState2}} = limit_ram_index(
                                     fun bpqueue:map_fold_filter_r/4,
                                     Q3, {Quota1, IndexState1}),
    State #vqstate { q2 = Q2a, q3 = Q3a,
                     index_state = IndexState2,
                     ram_index_count = RamIndexCount - (Quota - Quota2) }.

limit_ram_index(_MapFoldFilterFun, Q, {0, IndexState}) ->
    {Q, {0, IndexState}};
limit_ram_index(MapFoldFilterFun, Q, {Quota, IndexState}) ->
    MapFoldFilterFun(
      fun erlang:'not'/1,
      fun (MsgStatus, {0, _IndexStateN}) ->
              false = MsgStatus #msg_status.index_on_disk, %% ASSERTION
              stop;
          (MsgStatus, {N, IndexStateN}) when N > 0 ->
              false = MsgStatus #msg_status.index_on_disk, %% ASSERTION
              {MsgStatus1, IndexStateN1} =
                  maybe_write_index_to_disk(true, MsgStatus, IndexStateN),
              {true, m(MsgStatus1), {N-1, IndexStateN1}}
      end, {Quota, IndexState}, Q).

permitted_ram_index_count(#vqstate { len = 0 }) ->
    infinity;
permitted_ram_index_count(#vqstate { len   = Len,
                                     q2    = Q2,
                                     q3    = Q3,
                                     delta = #delta { count = DeltaCount } }) ->
    BetaLen = bpqueue:len(Q2) + bpqueue:len(Q3),
    BetaLen - trunc(BetaLen * BetaLen / (Len - DeltaCount)).

chunk_size(Current, Permitted)
  when Permitted =:= infinity orelse Permitted >= Current ->
    0;
chunk_size(Current, Permitted) ->
    lists:min([Current - Permitted, ?IO_BATCH_SIZE]).

fetch_from_q3(State = #vqstate {
                q1                = Q1,
                q2                = Q2,
                delta             = #delta { count = DeltaCount },
                q3                = Q3,
                q4                = Q4,
                ram_index_count   = RamIndexCount}) ->
    case bpqueue:out(Q3) of
        {empty, _Q3} ->
            {empty, State};
        {{value, IndexOnDisk, MsgStatus}, Q3a} ->
            RamIndexCount1 = RamIndexCount - one_if(not IndexOnDisk),
            true = RamIndexCount1 >= 0, %% ASSERTION
            State1 = State #vqstate { q3              = Q3a,
                                      ram_index_count = RamIndexCount1 },
            State2 =
                case {bpqueue:is_empty(Q3a), 0 == DeltaCount} of
                    {true, true} ->
                        %% q3 is now empty, it wasn't before; delta is
                        %% still empty. So q2 must be empty, and we
                        %% know q4 is empty otherwise we wouldn't be
                        %% loading from q3. As such, we can just set
                        %% q4 to Q1.
                        true = bpqueue:is_empty(Q2), %% ASSERTION
                        true = queue:is_empty(Q4), %% ASSERTION
                        State1 #vqstate { q1 = queue:new(),
                                          q4 = Q1 };
                    {true, false} ->
                        maybe_deltas_to_betas(State1);
                    {false, _} ->
                        %% q3 still isn't empty, we've not touched
                        %% delta, so the invariants between q1, q2,
                        %% delta and q3 are maintained
                        State1
                end,
            {loaded, {MsgStatus, State2}}
    end.

maybe_deltas_to_betas(State = #vqstate { delta = ?BLANK_DELTA_PATTERN(X) }) ->
    State;
maybe_deltas_to_betas(State = #vqstate {
                        q2                   = Q2,
                        delta                = Delta,
                        q3                   = Q3,
                        index_state          = IndexState,
                        transient_threshold  = TransientThreshold }) ->
    #delta { start_seq_id = DeltaSeqId,
             count        = DeltaCount,
             end_seq_id   = DeltaSeqIdEnd } = Delta,
    DeltaSeqId1 =
        lists:min([rabbit_queue_index:next_segment_boundary(DeltaSeqId),
                   DeltaSeqIdEnd]),
    {List, IndexState1} =
        rabbit_queue_index:read(DeltaSeqId, DeltaSeqId1, IndexState),
    {Q3a, IndexState2} =
        betas_from_index_entries(List, TransientThreshold, IndexState1),
    State1 = State #vqstate { index_state = IndexState2 },
    case bpqueue:len(Q3a) of
        0 ->
            %% we ignored every message in the segment due to it being
            %% transient and below the threshold
            maybe_deltas_to_betas(
              State1 #vqstate {
                delta = Delta #delta { start_seq_id = DeltaSeqId1 }});
        Q3aLen ->
            Q3b = bpqueue:join(Q3, Q3a),
            case DeltaCount - Q3aLen of
                0 ->
                    %% delta is now empty, but it wasn't before, so
                    %% can now join q2 onto q3
                    State1 #vqstate { q2    = bpqueue:new(),
                                      delta = ?BLANK_DELTA,
                                      q3    = bpqueue:join(Q3b, Q2) };
                N when N > 0 ->
                    Delta1 = #delta { start_seq_id = DeltaSeqId1,
                                      count        = N,
                                      end_seq_id   = DeltaSeqIdEnd },
                    State1 #vqstate { delta = Delta1,
                                      q3    = Q3b }
            end
    end.

push_alphas_to_betas(Quota, State) ->
    { Quota1, State1} = maybe_push_q1_to_betas(Quota,  State),
    {_Quota2, State2} = maybe_push_q4_to_betas(Quota1, State1),
    State2.

maybe_push_q1_to_betas(Quota, State = #vqstate { q1 = Q1 }) ->
    maybe_push_alphas_to_betas(
      fun queue:out/1,
      fun (MsgStatus = #msg_status { index_on_disk = IndexOnDisk },
           Q1a, State1 = #vqstate { q3 = Q3, delta = #delta { count = 0 } }) ->
              State1 #vqstate { q1 = Q1a,
                                q3 = bpqueue:in(IndexOnDisk, MsgStatus, Q3) };
          (MsgStatus = #msg_status { index_on_disk = IndexOnDisk },
           Q1a, State1 = #vqstate { q2 = Q2 }) ->
              State1 #vqstate { q1 = Q1a,
                                q2 = bpqueue:in(IndexOnDisk, MsgStatus, Q2) }
      end, Quota, Q1, State).

maybe_push_q4_to_betas(Quota, State = #vqstate { q4 = Q4 }) ->
    maybe_push_alphas_to_betas(
      fun queue:out_r/1,
      fun (MsgStatus = #msg_status { index_on_disk = IndexOnDisk },
           Q4a, State1 = #vqstate { q3 = Q3 }) ->
              State1 #vqstate { q3 = bpqueue:in_r(IndexOnDisk, MsgStatus, Q3),
                                q4 = Q4a }
      end, Quota, Q4, State).

maybe_push_alphas_to_betas(_Generator, _Consumer, Quota, _Q,
                           State = #vqstate {
                             ram_msg_count        = RamMsgCount,
                             target_ram_msg_count = TargetRamMsgCount })
  when Quota =:= 0 orelse
       TargetRamMsgCount =:= infinity orelse TargetRamMsgCount >= RamMsgCount ->
    {Quota, State};
maybe_push_alphas_to_betas(Generator, Consumer, Quota, Q, State) ->
    case Generator(Q) of
        {empty, _Q} ->
            {Quota, State};
        {{value, MsgStatus}, Qa} ->
            {MsgStatus1 = #msg_status { msg_on_disk = true,
                                        index_on_disk = IndexOnDisk },
             State1 = #vqstate { ram_msg_count   = RamMsgCount,
                                 ram_index_count = RamIndexCount }} =
                maybe_write_to_disk(true, false, MsgStatus, State),
            MsgStatus2 = m(MsgStatus1 #msg_status { msg = undefined }),
            RamIndexCount1 = RamIndexCount + one_if(not IndexOnDisk),
            State2 = State1 #vqstate { ram_msg_count = RamMsgCount - 1,
                                       ram_index_count = RamIndexCount1 },
            maybe_push_alphas_to_betas(Generator, Consumer, Quota - 1, Qa,
                                       Consumer(MsgStatus2, Qa, State2))
    end.

push_betas_to_deltas(State = #vqstate { q2              = Q2,
                                        delta           = Delta,
                                        q3              = Q3,
                                        index_state     = IndexState,
                                        ram_index_count = RamIndexCount }) ->
    {Delta2, Q2a, RamIndexCount2, IndexState2} =
        push_betas_to_deltas(fun (Q2MinSeqId) -> Q2MinSeqId end,
                             fun bpqueue:out/1, Q2,
                             RamIndexCount, IndexState),
    {Delta3, Q3a, RamIndexCount3, IndexState3} =
        push_betas_to_deltas(fun rabbit_queue_index:next_segment_boundary/1,
                             fun bpqueue:out_r/1, Q3,
                             RamIndexCount2, IndexState2),
    Delta4 = combine_deltas(Delta3, combine_deltas(Delta, Delta2)),
    State #vqstate { q2              = Q2a,
                     delta           = Delta4,
                     q3              = Q3a,
                     index_state     = IndexState3,
                     ram_index_count = RamIndexCount3 }.

push_betas_to_deltas(LimitFun, Generator, Q, RamIndexCount, IndexState) ->
    case bpqueue:out(Q) of
        {empty, _Q} ->
            {?BLANK_DELTA, Q, RamIndexCount, IndexState};
        {{value, _IndexOnDisk1, #msg_status { seq_id = MinSeqId }}, _Qa} ->
            {{value, _IndexOnDisk2, #msg_status { seq_id = MaxSeqId }}, _Qb} =
                bpqueue:out_r(Q),
            Limit = LimitFun(MinSeqId),
            case MaxSeqId < Limit of
                true  -> {?BLANK_DELTA, Q, RamIndexCount, IndexState};
                false -> {Len, Qc, RamIndexCount1, IndexState1} =
                             push_betas_to_deltas(Generator, Limit, Q, 0,
                                                  RamIndexCount, IndexState),
                         {#delta { start_seq_id = Limit,
                                   count        = Len,
                                   end_seq_id   = MaxSeqId + 1 },
                          Qc, RamIndexCount1, IndexState1}
            end
    end.

push_betas_to_deltas(Generator, Limit, Q, Count, RamIndexCount, IndexState) ->
    case Generator(Q) of
        {empty, _Q} ->
            {Count, Q, RamIndexCount, IndexState};
        {{value, _IndexOnDisk, #msg_status { seq_id = SeqId }}, _Qa}
          when SeqId < Limit ->
            {Count, Q, RamIndexCount, IndexState};
        {{value, IndexOnDisk, MsgStatus}, Qa} ->
            {RamIndexCount1, IndexState1} =
                case IndexOnDisk of
                    true  -> {RamIndexCount, IndexState};
                    false -> {#msg_status { index_on_disk = true },
                              IndexState2} =
                                 maybe_write_index_to_disk(true, MsgStatus,
                                                           IndexState),
                             {RamIndexCount - 1, IndexState2}
                end,
            push_betas_to_deltas(
              Generator, Limit, Qa, Count + 1, RamIndexCount1, IndexState1)
    end.<|MERGE_RESOLUTION|>--- conflicted
+++ resolved
@@ -386,52 +386,6 @@
                    Terms};
             _  -> {rabbit_guid:guid(), rabbit_guid:guid(), []}
         end,
-<<<<<<< HEAD
-    DeltaCount1 = proplists:get_value(persistent_count, Terms1, DeltaCount),
-    Delta = case DeltaCount1 == 0 andalso DeltaCount /= undefined of
-                true  -> ?BLANK_DELTA;
-                false -> #delta { start_seq_id = LowSeqId,
-                                  count        = DeltaCount1,
-                                  end_seq_id   = NextSeqId }
-            end,
-    Now = now(),
-    PersistentClient =
-        case IsDurable of
-            true  -> rabbit_msg_store:client_init(?PERSISTENT_MSG_STORE, PRef);
-            false -> undefined
-        end,
-    TransientClient  = rabbit_msg_store:client_init(?TRANSIENT_MSG_STORE, TRef),
-    State = #vqstate {
-      q1                   = queue:new(),
-      q2                   = bpqueue:new(),
-      delta                = Delta,
-      q3                   = bpqueue:new(),
-      q4                   = queue:new(),
-      next_seq_id          = NextSeqId,
-      pending_ack          = dict:new(),
-      index_state          = IndexState1,
-      msg_store_clients    = {{PersistentClient, PRef},
-                              {TransientClient, TRef}},
-      on_sync              = ?BLANK_SYNC,
-      durable              = IsDurable,
-      transient_threshold  = NextSeqId,
-
-      len                  = DeltaCount1,
-      persistent_count     = DeltaCount1,
-
-      target_ram_msg_count = infinity,
-      ram_msg_count        = 0,
-      ram_msg_count_prev   = 0,
-      ram_index_count      = 0,
-      out_counter          = 0,
-      in_counter           = 0,
-      rates                = #rates { egress      = {Now, 0},
-                                      ingress     = {Now, DeltaCount1},
-                                      avg_egress  = 0.0,
-                                      avg_ingress = 0.0,
-                                      timestamp   = Now } },
-    a(maybe_deltas_to_betas(State)).
-=======
     PersistentClient = rabbit_msg_store:client_init(?PERSISTENT_MSG_STORE,
                                                     PRef),
     TransientClient  = rabbit_msg_store:client_init(?TRANSIENT_MSG_STORE,
@@ -445,7 +399,6 @@
           end),
     init(true, IndexState, DeltaCount, Terms1,
          PersistentClient, TransientClient).
->>>>>>> 603e852e
 
 terminate(State) ->
     State1 = #vqstate { persistent_count  = PCount,
@@ -1018,7 +971,6 @@
       len                  = DeltaCount1,
       persistent_count     = DeltaCount1,
 
-      duration_target      = infinity,
       target_ram_msg_count = infinity,
       ram_msg_count        = 0,
       ram_msg_count_prev   = 0,
