%% The contents of this file are subject to the Mozilla Public License
%% Version 1.1 (the "License"); you may not use this file except in
%% compliance with the License. You may obtain a copy of the License
%% at http://www.mozilla.org/MPL/
%%
%% Software distributed under the License is distributed on an "AS IS"
%% basis, WITHOUT WARRANTY OF ANY KIND, either express or implied. See
%% the License for the specific language governing rights and
%% limitations under the License.
%%
%% The Original Code is RabbitMQ.
%%
%% The Initial Developer of the Original Code is GoPivotal, Inc.
%% Copyright (c) 2017 Pivotal Software, Inc.  All rights reserved.
%%

-module(term_to_binary_compat).

-include("rabbit.hrl").

-export([term_to_binary_1/1]).

<<<<<<< HEAD
queue_name_to_binary(#resource{kind = queue, virtual_host = VHost, name = Name}) ->
    VHostBSize = byte_size(VHost),
    NameBSize = byte_size(Name),
    <<131,                              %% Binary format "version"
      104, 4,                           %% 4-element tuple
      100, 0, 8, "resource",            %% `resource` atom
      109, VHostBSize:32, VHost/binary, %% Vhost binary
      100, 0, 5, "queue",               %% `queue` atom
      109, NameBSize:32, Name/binary>>. %% Name binary
=======
term_to_binary_1(Term) ->
    term_to_binary(Term, [{minor_version, 1}]).
>>>>>>> d8173660
<|MERGE_RESOLUTION|>--- conflicted
+++ resolved
@@ -20,17 +20,5 @@
 
 -export([term_to_binary_1/1]).
 
-<<<<<<< HEAD
-queue_name_to_binary(#resource{kind = queue, virtual_host = VHost, name = Name}) ->
-    VHostBSize = byte_size(VHost),
-    NameBSize = byte_size(Name),
-    <<131,                              %% Binary format "version"
-      104, 4,                           %% 4-element tuple
-      100, 0, 8, "resource",            %% `resource` atom
-      109, VHostBSize:32, VHost/binary, %% Vhost binary
-      100, 0, 5, "queue",               %% `queue` atom
-      109, NameBSize:32, Name/binary>>. %% Name binary
-=======
 term_to_binary_1(Term) ->
     term_to_binary(Term, [{minor_version, 1}]).
->>>>>>> d8173660
